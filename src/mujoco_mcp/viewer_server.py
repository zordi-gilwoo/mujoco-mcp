--- conflicted
+++ resolved
@@ -16,57 +16,24 @@
 from types import ModuleType
 from typing import Optional
 
-<<<<<<< HEAD
-
-def main():
-    """Main entry point for viewer server"""
-    logging.basicConfig(level=logging.INFO)
-    logger = logging.getLogger("mujoco-mcp-viewer")
-=======
 _LOGGER = logging.getLogger("mujoco_mcp.viewer_server")
->>>>>>> 6c51dc04
 
 
 def _load_viewer_module() -> ModuleType:
     """Return the runtime viewer server module, importing it on demand.
 
-<<<<<<< HEAD
-    if not script_path.exists():
-        logger.error("Could not find mujoco_viewer_server.py")
-        logger.error(
-            "Please run from the mujoco-mcp directory or ensure the viewer server is in your PATH"
-        )
-        sys.exit(1)
-=======
     The viewer server lives at the repository root (``mujoco_viewer_server.py``).
     When the package is installed in editable mode this file sits alongside the
     package sources, so we extend ``sys.path`` with the project root before
     importing. If the module cannot be imported we surface a helpful error message
     instead of failing silently.
     """
->>>>>>> 6c51dc04
 
     root = Path(__file__).resolve().parents[2]
     if str(root) not in sys.path:
         sys.path.append(str(root))
 
     try:
-<<<<<<< HEAD
-        # Launch the viewer server
-        subprocess.run([sys.executable, str(script_path)], check=True)
-    except KeyboardInterrupt:
-        logger.info("Viewer server stopped by user")
-    except subprocess.CalledProcessError as e:
-        logger.exception(f"Viewer server failed: {e}")
-        sys.exit(1)
-    except Exception as e:
-        logger.exception(f"Unexpected error: {e}")
-        sys.exit(1)
-
-
-if __name__ == "__main__":
-    main()
-=======
         return importlib.import_module("mujoco_viewer_server")
     except Exception as exc:  # pragma: no cover - executed only when missing deps
         raise ImportError(
@@ -130,5 +97,4 @@
 
 
 if __name__ == "__main__":  # pragma: no cover - CLI shim
-    sys.exit(main())
->>>>>>> 6c51dc04
+    sys.exit(main())