/* MuJoCo Remote Viewer Styles */

* {
    margin: 0;
    padding: 0;
    box-sizing: border-box;
}

body {
    font-family: 'Segoe UI', Tahoma, Geneva, Verdana, sans-serif;
    background-color: #1e1e1e;
    color: #ffffff;
    line-height: 1.6;
}

.container {
    display: flex;
    flex-direction: column;
    height: 100vh;
}

/* Header */
.header {
    background-color: #2d2d2d;
    padding: 1rem 2rem;
    border-bottom: 2px solid #3d3d3d;
    display: flex;
    justify-content: space-between;
    align-items: center;
}

.header h1 {
    color: #4CAF50;
    font-size: 1.5rem;
    margin: 0;
}

.status-bar {
    display: flex;
    gap: 2rem;
    font-size: 0.9rem;
}

.status-bar span {
    padding: 0.25rem 0.75rem;
    border-radius: 4px;
    font-weight: 500;
}

.status-connected {
    background-color: #4CAF50;
    color: white;
}

.status-disconnected {
    background-color: #f44336;
    color: white;
}

.status-connecting {
    background-color: #ff9800;
    color: white;
}

/* Main Content */
.main-content {
    flex: 1;
    display: flex;
    gap: 2rem;
    padding: 2rem;
    overflow: hidden;
}

/* Video Panel */
.video-panel {
    flex: 1;
    display: flex;
    flex-direction: column;
    gap: 1rem;
}

.video-container {
    position: relative;
    background-color: #000;
    border-radius: 8px;
    overflow: hidden;
    flex: 1;
    min-height: 400px;
}

#remote-video {
    width: 100%;
    height: 100%;
    object-fit: contain;
}

.video-overlay {
    position: absolute;
    top: 0;
    left: 0;
    right: 0;
    bottom: 0;
    background: rgba(0, 0, 0, 0.8);
    display: flex;
    align-items: center;
    justify-content: center;
    transition: opacity 0.3s ease;
}

.video-overlay.hidden {
    opacity: 0;
    pointer-events: none;
}

.loading-spinner {
    text-align: center;
    color: #4CAF50;
}

.spinner {
    border: 4px solid #333;
    border-top: 4px solid #4CAF50;
    border-radius: 50%;
    width: 40px;
    height: 40px;
    animation: spin 1s linear infinite;
    margin: 0 auto 1rem;
}

@keyframes spin {
    0% { transform: rotate(0deg); }
    100% { transform: rotate(360deg); }
}

.video-controls {
    display: flex;
    gap: 1rem;
    justify-content: center;
}

/* Control Panel */
.control-panel {
    flex: 2;
    background-color: #2d2d2d;
    border-radius: 8px;
    padding: 1.5rem;
    max-height: calc(100vh - 200px);
    overflow-y: auto;
    display: flex;
    flex-direction: column;
    gap: 1.5rem;
}

.panel-section {
    border-bottom: 1px solid #3d3d3d;
    padding-bottom: 1rem;
}

.panel-section:last-child {
    border-bottom: none;
    padding-bottom: 0;
}

.panel-section h3 {
    color: #4CAF50;
    margin-bottom: 1rem;
    font-size: 1.1rem;
}

.control-group {
    margin-bottom: 1rem;
}

.control-group label {
    display: block;
    margin-bottom: 0.5rem;
    color: #ccc;
    font-size: 0.9rem;
}

.button-group {
    display: flex;
    gap: 0.5rem;
    flex-wrap: wrap;
}

/* Buttons */
button {
    background-color: #4CAF50;
    color: white;
    border: none;
    padding: 0.5rem 1rem;
    border-radius: 4px;
    cursor: pointer;
    font-size: 0.9rem;
    transition: background-color 0.2s ease;
}

button:hover:not(:disabled) {
    background-color: #45a049;
}

button:disabled {
    background-color: #666;
    cursor: not-allowed;
    opacity: 0.6;
}

button:active {
    transform: translateY(1px);
}

.preset-btn {
    background-color: #2196F3;
    min-width: 60px;
}

.preset-btn:hover:not(:disabled) {
    background-color: #1976D2;
}

/* Event Log */
.event-log {
    background-color: #1a1a1a;
    border: 1px solid #3d3d3d;
    border-radius: 4px;
    padding: 0.75rem;
    height: 150px;
    overflow-y: auto;
    font-family: 'Courier New', monospace;
    font-size: 0.8rem;
    line-height: 1.4;
}

.event-log p {
    margin-bottom: 0.25rem;
    color: #ccc;
}

.event-log .event-mouse {
    color: #4CAF50;
}

.event-log .event-key {
    color: #2196F3;
}

.event-log .event-command {
    color: #ff9800;
}

/* Statistics */
.stats-display {
    display: flex;
    flex-direction: column;
    gap: 0.5rem;
}

.stat-item {
    display: flex;
    justify-content: space-between;
    padding: 0.25rem 0;
    border-bottom: 1px dotted #3d3d3d;
}

.stat-label {
    color: #ccc;
    font-size: 0.9rem;
}

.stat-value {
    color: #4CAF50;
    font-weight: 500;
    font-size: 0.9rem;
}

/* Footer */
.footer {
    background-color: #2d2d2d;
    padding: 1rem 2rem;
    border-top: 1px solid #3d3d3d;
}

.help-text {
    font-size: 0.8rem;
    color: #999;
    text-align: center;
}

.help-text p {
    margin-bottom: 0.25rem;
}

/* Responsive Design */
@media (max-width: 1200px) {
    .main-content {
        flex-direction: column;
        gap: 1rem;
    }
    
    .video-panel {
        flex: none;
        height: 60vh;
    }
    
    .control-panel {
        flex: none;
        max-height: none;
        height: auto;
    }
}

@media (max-width: 768px) {
    .header {
        flex-direction: column;
        gap: 1rem;
        text-align: center;
    }
    
    .status-bar {
        justify-content: center;
        gap: 1rem;
    }
    
    .main-content {
        padding: 1rem;
    }
    
    .video-controls {
        flex-wrap: wrap;
        gap: 0.5rem;
    }
    
    .button-group {
        justify-content: center;
    }
}

/* Fullscreen styles */
.video-container.fullscreen {
    position: fixed;
    top: 0;
    left: 0;
    right: 0;
    bottom: 0;
    z-index: 9999;
    background: black;
    border-radius: 0;
}

.video-container.fullscreen #remote-video {
    object-fit: contain;
}

/* Input Fields */
.text-input {
    width: 100%;
    padding: 0.5rem;
    background-color: #1a1a1a;
    border: 1px solid #3d3d3d;
    border-radius: 4px;
    color: #fff;
    font-size: 0.9rem;
    margin-bottom: 0.5rem;
}

.text-input:focus {
    outline: none;
    border-color: #4CAF50;
    box-shadow: 0 0 0 2px rgba(76, 175, 80, 0.2);
}

.dropdown {
    width: 100%;
    padding: 0.5rem;
    background-color: #1a1a1a;
    border: 1px solid #3d3d3d;
    border-radius: 4px;
    color: #fff;
    font-size: 0.9rem;
    margin-bottom: 0.5rem;
}

.dropdown:focus {
    outline: none;
    border-color: #4CAF50;
}

/* Scrollbar styling for WebKit browsers */
.event-log::-webkit-scrollbar,
.control-panel::-webkit-scrollbar,
.code-editor::-webkit-scrollbar {
    width: 8px;
}

.event-log::-webkit-scrollbar-track,
.control-panel::-webkit-scrollbar-track,
.code-editor::-webkit-scrollbar-track {
    background: #1a1a1a;
    border-radius: 4px;
}

.event-log::-webkit-scrollbar-thumb,
.control-panel::-webkit-scrollbar-thumb,
.code-editor::-webkit-scrollbar-thumb {
    background: #4CAF50;
    border-radius: 4px;
}

.event-log::-webkit-scrollbar-thumb:hover,
.control-panel::-webkit-scrollbar-thumb:hover,
.code-editor::-webkit-scrollbar-thumb:hover {
    background: #45a049;
}

/* Free-Style Command Interface */
.command-input-container {
    display: flex;
    gap: 0.5rem;
    align-items: flex-start;
}

.command-textarea {
    flex: 1;
    min-height: 80px;
    padding: 0.75rem;
    background-color: #1a1a1a;
    border: 1px solid #3d3d3d;
    border-radius: 4px;
    color: #fff;
    font-family: inherit;
    font-size: 0.9rem;
    line-height: 1.4;
    resize: vertical;
    transition: border-color 0.2s ease;
}

.command-textarea.main-input {
    min-height: 120px;
    font-size: 1rem;
    border: 2px solid #4CAF50;
    box-shadow: 0 0 10px rgba(76, 175, 80, 0.3);
}

.command-textarea:focus {
    outline: none;
    border-color: #4CAF50;
    background-color: #222;
}

.command-textarea.main-input:focus {
    border-color: #66BB6A;
    box-shadow: 0 0 15px rgba(76, 175, 80, 0.5);
}

.command-textarea::placeholder {
    color: #888;
    line-height: 1.4;
}

.execute-btn {
    background: linear-gradient(135deg, #4CAF50, #45a049);
    color: white;
    border: none;
    padding: 0.75rem 1.5rem;
    border-radius: 4px;
    cursor: pointer;
    font-weight: 600;
    min-width: 120px;
    height: fit-content;
    transition: all 0.2s ease;
    box-shadow: 0 2px 4px rgba(76, 175, 80, 0.3);
}

.execute-btn:hover:not(:disabled) {
    background: linear-gradient(135deg, #45a049, #3d7c47);
    transform: translateY(-1px);
    box-shadow: 0 4px 8px rgba(76, 175, 80, 0.4);
}

.execute-btn:active {
    transform: translateY(0);
    box-shadow: 0 2px 4px rgba(76, 175, 80, 0.3);
}

.execute-btn:disabled {
    background: #666;
    cursor: not-allowed;
    box-shadow: none;
    transform: none;
}

.command-suggestions {
    margin-top: 0.75rem;
}

.command-suggestions label {
    font-size: 0.85rem;
    color: #ccc;
    margin-bottom: 0.5rem;
    display: block;
}

.suggestion-buttons {
    display: flex;
    flex-wrap: wrap;
    gap: 0.5rem;
    margin-bottom: 1rem;
}

.suggestion-btn {
    background-color: #3d3d3d;
    color: #fff;
    border: 1px solid #5d5d5d;
    padding: 0.4rem 0.8rem;
    border-radius: 4px;
    cursor: pointer;
    font-size: 0.8rem;
    transition: all 0.2s ease;
}

.suggestion-btn:hover {
    background-color: #4d4d4d;
    border-color: #4CAF50;
    color: #4CAF50;
    transform: translateY(-1px);
}

.suggestion-btn.rl-btn {
    background-color: #2d3748;
    border-color: #667eea;
    color: #a2b6f0;
}

.suggestion-btn.rl-btn:hover {
    background-color: #4c51bf;
    border-color: #667eea;
    color: #ffffff;
}

.command-result {
    margin-top: 1rem;
    padding: 0.75rem;
    border-radius: 4px;
    background-color: #2d2d2d;
    border-left: 4px solid #4CAF50;
    display: none;
    font-family: 'Courier New', monospace;
    font-size: 0.85rem;
    line-height: 1.4;
    white-space: pre-wrap;
    max-height: 200px;
    overflow-y: auto;
}

.command-result.success {
    border-left-color: #4CAF50;
    background-color: rgba(76, 175, 80, 0.1);
}

.command-result.error {
    border-left-color: #f44336;
    background-color: rgba(244, 67, 54, 0.1);
}

.command-result.loading {
    border-left-color: #ff9800;
    background-color: rgba(255, 152, 0, 0.1);
}

/* Code Editors */
.editor-header {
    display: flex;
    justify-content: space-between;
    align-items: center;
    margin-bottom: 0.5rem;
}

.editor-header label {
    font-weight: 600;
    color: #4CAF50;
}

.toggle-btn {
    background-color: #555;
    color: white;
    border: none;
    padding: 0.25rem 0.5rem;
    border-radius: 3px;
    cursor: pointer;
    font-size: 0.8rem;
    transition: background-color 0.2s ease;
}

.toggle-btn:hover {
    background-color: #777;
}

.editor-container {
    border: 1px solid #3d3d3d;
    border-radius: 4px;
    overflow: hidden;
    transition: max-height 0.3s ease-out;
}

.editor-container.collapsed {
    max-height: 0;
    border: none;
}

.editor-container:not(.collapsed) {
    max-height: 500px;
}

.code-editor {
    width: 100%;
    height: 300px;
    padding: 0.75rem;
    background-color: #1a1a1a;
    border: none;
    color: #fff;
    font-family: 'Courier New', monospace;
    font-size: 0.85rem;
    line-height: 1.4;
    resize: vertical;
    white-space: pre;
    overflow-wrap: normal;
    tab-size: 4;
}

.code-editor:focus {
    outline: none;
    background-color: #222;
}

.editor-actions {
    padding: 0.5rem;
    background-color: #2d2d2d;
    border-top: 1px solid #3d3d3d;
    display: flex;
    gap: 0.5rem;
    align-items: center;
}

.save-btn, .validate-btn, .run-btn {
    padding: 0.25rem 0.75rem;
    border: none;
    border-radius: 3px;
    cursor: pointer;
    font-size: 0.8rem;
    transition: all 0.2s ease;
}

.save-btn {
    background-color: #4CAF50;
    color: white;
}

.save-btn:hover:not(:disabled) {
    background-color: #45a049;
}

.save-btn:disabled {
    background-color: #666;
    cursor: not-allowed;
}

.validate-btn {
    background-color: #2196F3;
    color: white;
}

.validate-btn:hover {
    background-color: #1976D2;
}

.run-btn {
    background-color: #FF9800;
    color: white;
}

.run-btn:hover:not(:disabled) {
    background-color: #F57C00;
}

.run-btn:disabled {
    background-color: #666;
    cursor: not-allowed;
}

.validation-status {
    flex: 1;
    text-align: right;
    font-size: 0.8rem;
    min-height: 1.2rem;
}

.validation-status.valid {
    color: #4CAF50;
}

.validation-status.invalid {
    color: #f44336;
}

.validation-status.checking {
    color: #ff9800;
}

/* Animation for command execution */
@keyframes pulse {
    0% { opacity: 1; }
    50% { opacity: 0.7; }
    100% { opacity: 1; }
}

.execute-btn.executing {
    animation: pulse 1s infinite;
    background: #ff9800;
}

.execute-btn.executing:hover {
    background: #ff9800;
    transform: none;
}

<<<<<<< HEAD
/* Enhanced styling for scene tabs */
.panel-section h3 {
    display: flex;
    align-items: center;
    gap: 0.5rem;
}

.panel-section h3:before {
    content: "🎛️";
    font-size: 0.9em;
=======
.event-log::-webkit-scrollbar-thumb:hover,
.control-panel::-webkit-scrollbar-thumb:hover,
.xml-editor::-webkit-scrollbar-thumb:hover {
    background: #45a049;
}

/* Tabs Styling */
.editor-tabs {
    display: flex;
    background-color: #2d2d2d;
    border-bottom: 1px solid #3d3d3d;
}

.tab-button {
    padding: 0.75rem 1rem;
    background-color: transparent;
    border: none;
    color: #ccc;
    cursor: pointer;
    font-size: 0.9rem;
    border-right: 1px solid #3d3d3d;
    transition: all 0.2s ease;
}

.tab-button:hover {
    background-color: #3d3d3d;
    color: #fff;
}

.tab-button.active {
    background-color: #4CAF50;
    color: #fff;
}

.tab-content {
    position: relative;
}

.tab-pane {
    display: none;
}

.tab-pane.active {
    display: block;
}

.python-editor {
    width: 100%;
    height: 250px;
    padding: 0.75rem;
    background-color: #1a1a1a;
    border: none;
    color: #fff;
    font-family: 'Courier New', monospace;
    font-size: 0.8rem;
    line-height: 1.4;
    resize: vertical;
    white-space: pre;
    overflow-wrap: normal;
}

.python-editor:focus {
    outline: none;
    background-color: #222;
}

/* RL Environment Styling */
.guidelines-header {
    display: flex;
    justify-content: space-between;
    align-items: center;
    margin-bottom: 0.5rem;
}

.guidelines-container {
    border: 1px solid #3d3d3d;
    border-radius: 4px;
    overflow: hidden;
    transition: max-height 0.3s ease-out;
}

.guidelines-container.collapsed {
    max-height: 0;
    border: none;
}

.guidelines-container:not(.collapsed) {
    max-height: 400px;
}

.guidelines-content {
    padding: 1rem;
    background-color: #2a2a2a;
    color: #ddd;
}

.guidelines-content h4 {
    color: #4CAF50;
    margin-bottom: 0.5rem;
    font-size: 0.9rem;
}

.guidelines-content ul {
    margin-left: 1rem;
    margin-bottom: 1rem;
}

.guidelines-content li {
    margin-bottom: 0.25rem;
    font-size: 0.85rem;
}

.guidelines-content strong {
    color: #fff;
}

/* RL Environment Controls */
#run-random-actions-btn {
    background-color: #2196F3;
}

#run-random-actions-btn:hover:not(:disabled) {
    background-color: #1976D2;
}

#stop-rl-env-btn {
    background-color: #f44336;
}

#stop-rl-env-btn:hover:not(:disabled) {
    background-color: #d32f2f;
>>>>>>> fcd74b6e
}<|MERGE_RESOLUTION|>--- conflicted
+++ resolved
@@ -724,7 +724,6 @@
     transform: none;
 }
 
-<<<<<<< HEAD
 /* Enhanced styling for scene tabs */
 .panel-section h3 {
     display: flex;
@@ -735,8 +734,8 @@
 .panel-section h3:before {
     content: "🎛️";
     font-size: 0.9em;
-=======
-.event-log::-webkit-scrollbar-thumb:hover,
+
+  .event-log::-webkit-scrollbar-thumb:hover,
 .control-panel::-webkit-scrollbar-thumb:hover,
 .xml-editor::-webkit-scrollbar-thumb:hover {
     background: #45a049;
@@ -867,5 +866,4 @@
 
 #stop-rl-env-btn:hover:not(:disabled) {
     background-color: #d32f2f;
->>>>>>> fcd74b6e
 }