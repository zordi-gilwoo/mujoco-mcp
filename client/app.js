/**
 * MuJoCo Remote Viewer Client Application
 * Handles WebRTC connection, event capture, and UI management
 */

class RemoteViewer {
    constructor() {
        // WebRTC and signaling
        this.peerConnection = null;
        this.websocket = null;
        this.localStream = null;
        
        // State tracking
        this.isConnected = false;
        this.isConnecting = false;
        this.frameCount = 0;
        this.eventCount = 0;
        
        // Scene creation state
        this.currentSceneXML = null;
        this.currentRLEnvironment = null;
        this.isRLRunning = false;
        
        // Mouse interaction state
        this.mouseState = {
            isDown: false,
            lastX: 0,
            lastY: 0,
            button: 0
        };
        
        // DOM elements
        this.elements = {};
        
        // Configuration
        this.config = {
            stunServers: [{ urls: 'stun:stun.l.google.com:19302' }]
        };
        
        this.init();
    }
    
    /**
     * Initialize the application
     */
    init() {
        this.setupDOM();
        this.setupEventListeners();
        this.updateUI();
        this.loadConfig();
        
        console.log('[RemoteViewer] Initialized');
    }
    
    /**
     * Setup DOM element references
     */
    setupDOM() {
        this.elements = {
            // Status elements
            connectionStatus: document.getElementById('connection-status'),
            frameCounter: document.getElementById('frame-counter'),
            eventCounter: document.getElementById('event-counter'),
            
            // Video elements
            remoteVideo: document.getElementById('remote-video'),
            videoOverlay: document.getElementById('video-overlay'),
            loadingSpinner: document.getElementById('loading-spinner'),
            videoContainer: document.querySelector('.video-container'),
            
            // Control buttons
            connectBtn: document.getElementById('connect-btn'),
            disconnectBtn: document.getElementById('disconnect-btn'),
            fullscreenBtn: document.getElementById('fullscreen-btn'),
            
            // Simulation controls
            startSimBtn: document.getElementById('start-sim-btn'),
            pauseSimBtn: document.getElementById('pause-sim-btn'),
            resetSimBtn: document.getElementById('reset-sim-btn'),
            
<<<<<<< HEAD
            // Free-style command interface (main input)
            freestyleCommandInput: document.getElementById('freestyle-command-input'),
            executeCommandBtn: document.getElementById('execute-command-btn'),
            suggestionBtns: document.querySelectorAll('.suggestion-btn'),
            commandResult: document.getElementById('command-result'),
            
            // XML Editor
            toggleXmlBtn: document.getElementById('toggle-xml-editor'),
            xmlEditorContainer: document.getElementById('xml-editor-container'),
            xmlEditor: document.getElementById('xml-editor'),
            xmlValidationStatus: document.getElementById('xml-validation-status'),
            saveXmlBtn: document.getElementById('save-xml-btn'),
            validateXmlBtn: document.getElementById('validate-xml-btn'),
            
            // RL Editor
            toggleRlBtn: document.getElementById('toggle-rl-editor'),
            rlEditorContainer: document.getElementById('rl-editor-container'),
            rlEditor: document.getElementById('rl-editor'),
            rlValidationStatus: document.getElementById('rl-validation-status'),
            saveRlBtn: document.getElementById('save-rl-btn'),
            runRlBtn: document.getElementById('run-rl-btn'),
=======
            // Scene creation controls
            scenePromptInput: document.getElementById('scene-prompt-input'),
            scenePresetDropdown: document.getElementById('scene-preset-dropdown'),
            generateSceneBtn: document.getElementById('generate-scene-btn'),
            loadSceneBtn: document.getElementById('load-scene-btn'),
            
            // Scene XML editor
            toggleSceneXmlBtn: document.getElementById('toggle-scene-xml-editor'),
            sceneXmlEditorContainer: document.getElementById('scene-xml-editor-container'),
            sceneXmlEditor: document.getElementById('scene-xml-editor'),
            sceneXmlValidationStatus: document.getElementById('scene-xml-validation-status'),
            
            // RL Environment tab system
            rlTabButtons: document.querySelectorAll('#rl-editor-container .tab-button'),
            rlTabPanes: document.querySelectorAll('#rl-editor-container .tab-pane'),
            rlXmlTab: document.getElementById('rl-xml-tab'),
            rlPythonTab: document.getElementById('rl-python-tab'),
            rlXmlEditor: document.getElementById('rl-xml-editor'),
            rlPythonEditor: document.getElementById('rl-python-editor'),
            
            // RL Environment editor controls
            toggleRlEditorBtn: document.getElementById('toggle-rl-editor'),
            rlEditorContainer: document.getElementById('rl-editor-container'),
            rlValidationStatus: document.getElementById('rl-validation-status'),
            
            // RL Environment controls
            rlPromptInput: document.getElementById('rl-prompt-input'),
            rlPresetDropdown: document.getElementById('rl-preset-dropdown'),
            generateRlEnvBtn: document.getElementById('generate-rl-env-btn'),
            loadRlEnvBtn: document.getElementById('load-rl-env-btn'),
            runRandomActionsBtn: document.getElementById('run-random-actions-btn'),
            stopRlEnvBtn: document.getElementById('stop-rl-env-btn'),
            toggleGuidelinesBtn: document.getElementById('toggle-guidelines'),
            guidelinesContainer: document.getElementById('guidelines-container'),
>>>>>>> fcd74b6e
            
            // Camera presets
            presetBtns: document.querySelectorAll('.preset-btn'),
            
            // Event log and stats
            eventLog: document.getElementById('event-log'),
            statConnected: document.getElementById('stat-connected'),
            statFrames: document.getElementById('stat-frames'),
            statEvents: document.getElementById('stat-events')
        };
    }
    
    /**
     * Setup event listeners
     */
    setupEventListeners() {
        // Connection controls
        this.elements.connectBtn.addEventListener('click', () => this.connect());
        this.elements.disconnectBtn.addEventListener('click', () => this.disconnect());
        this.elements.fullscreenBtn.addEventListener('click', () => this.toggleFullscreen());
        
        // Simulation controls
        this.elements.startSimBtn.addEventListener('click', () => this.sendCommand('start'));
        this.elements.pauseSimBtn.addEventListener('click', () => this.sendCommand('pause'));
        this.elements.resetSimBtn.addEventListener('click', () => this.sendCommand('reset'));
        
<<<<<<< HEAD
        // Editor controls
        this.elements.toggleXmlBtn.addEventListener('click', () => this.toggleXmlEditor());
        this.elements.toggleRlBtn.addEventListener('click', () => this.toggleRlEditor());
        this.elements.saveXmlBtn.addEventListener('click', () => this.saveXmlContent());
        this.elements.validateXmlBtn.addEventListener('click', () => this.validateXmlContent());
        this.elements.saveRlBtn.addEventListener('click', () => this.saveRlContent());
        this.elements.runRlBtn.addEventListener('click', () => this.runRlScript());
        
        // Editor content change listeners
        this.elements.xmlEditor.addEventListener('input', () => this.handleXmlEditorChange());
        this.elements.rlEditor.addEventListener('input', () => this.handleRlEditorChange());
=======
        // Scene creation controls
        this.elements.scenePresetDropdown.addEventListener('change', (e) => {
            if (e.target.value) {
                this.elements.scenePromptInput.value = e.target.value;
                this.handlePromptChange();
            }
        });
        
        this.elements.scenePromptInput.addEventListener('input', () => {
            this.handlePromptChange();
        });
        
        this.elements.generateSceneBtn.addEventListener('click', () => this.generateScene());
        this.elements.loadSceneBtn.addEventListener('click', () => this.loadScene());
        this.elements.toggleSceneXmlBtn.addEventListener('click', () => this.toggleSceneXmlEditor());
        
        // RL Environment tab system
        this.elements.rlTabButtons.forEach(btn => {
            btn.addEventListener('click', (e) => this.switchRLTab(e.target.dataset.tab));
        });
        
        // RL Environment editor controls
        this.elements.toggleRlEditorBtn.addEventListener('click', () => this.toggleRLEditor());
        
        // RL Environment controls
        this.elements.rlPresetDropdown.addEventListener('change', (e) => {
            if (e.target.value) {
                this.handleRLPresetChange(e.target.value);
            }
        });
        
        this.elements.rlPromptInput.addEventListener('input', () => {
            this.handleRLPromptChange();
        });
        
        this.elements.generateRlEnvBtn.addEventListener('click', () => this.generateRLEnvironment());
        this.elements.loadRlEnvBtn.addEventListener('click', () => this.loadRLEnvironment());
        this.elements.runRandomActionsBtn.addEventListener('click', () => this.runRandomActions());
        this.elements.stopRlEnvBtn.addEventListener('click', () => this.stopRLEnvironment());
        this.elements.toggleGuidelinesBtn.addEventListener('click', () => this.toggleGuidelines());
>>>>>>> fcd74b6e
        
        // Camera presets
        this.elements.presetBtns.forEach(btn => {
            btn.addEventListener('click', (e) => {
                const preset = e.target.dataset.preset;
                if (preset === 'reset') {
                    this.sendCommand('reset_camera');
                } else {
                    this.sendCommand('set_camera_preset', { preset });
                }
            });
        });
        
        // Free-style command interface
        this.elements.executeCommandBtn.addEventListener('click', () => this.executeFreestyleCommand());
        
        this.elements.freestyleCommandInput.addEventListener('keydown', (e) => {
            if (e.key === 'Enter' && (e.ctrlKey || e.metaKey)) {
                e.preventDefault();
                this.executeFreestyleCommand();
            }
        });
        
        this.elements.freestyleCommandInput.addEventListener('input', () => {
            this.handleFreestyleInputChange();
        });
        
        this.elements.suggestionBtns.forEach(btn => {
            btn.addEventListener('click', (e) => {
                const command = e.target.dataset.command;
                this.elements.freestyleCommandInput.value = command;
                this.handleFreestyleInputChange();
                this.executeFreestyleCommand();
            });
        });
        
        // Video interaction events
        this.setupVideoInteraction();
        
        // Keyboard events
        document.addEventListener('keydown', (e) => this.handleKeyDown(e));
        document.addEventListener('keyup', (e) => this.handleKeyUp(e));
        
        // Window events
        window.addEventListener('beforeunload', () => this.disconnect());
        
        // Fullscreen change
        document.addEventListener('fullscreenchange', () => this.handleFullscreenChange());
    }
    
    /**
     * Setup video container interaction
     */
    setupVideoInteraction() {
        const video = this.elements.videoContainer;
        
        // Mouse events
        video.addEventListener('mousedown', (e) => this.handleMouseDown(e));
        video.addEventListener('mousemove', (e) => this.handleMouseMove(e));
        video.addEventListener('mouseup', (e) => this.handleMouseUp(e));
        video.addEventListener('wheel', (e) => this.handleWheel(e));
        video.addEventListener('contextmenu', (e) => e.preventDefault()); // Prevent right-click menu
        
        // Touch events for mobile support
        video.addEventListener('touchstart', (e) => this.handleTouchStart(e));
        video.addEventListener('touchmove', (e) => this.handleTouchMove(e));
        video.addEventListener('touchend', (e) => this.handleTouchEnd(e));
    }
    
    /**
     * Load configuration from server
     */
    async loadConfig() {
        try {
            const response = await fetch('/api/config');
            const config = await response.json();
            console.log('[RemoteViewer] Loaded config:', config);
            
            // Update local config
            if (config.stun_server) {
                this.config.stunServers = [{ urls: config.stun_server }];
            }
        } catch (error) {
            console.warn('[RemoteViewer] Failed to load config:', error);
        }
    }
    
    /**
     * Connect to the remote viewer
     */
    async connect() {
        if (this.isConnecting || this.isConnected) return;
        
        this.isConnecting = true;
        this.updateUI();
        this.logEvent('Connection', 'Connecting to server...');
        
        try {
            await this.setupWebSocket();
            await this.setupWebRTC();
            
            console.log('[RemoteViewer] Connection initiated');
        } catch (error) {
            console.error('[RemoteViewer] Connection failed:', error);
            this.logEvent('Error', `Connection failed: ${error.message}`);
            this.disconnect();
        }
    }
    
    /**
     * Disconnect from the remote viewer
     */
    disconnect() {
        console.log('[RemoteViewer] Disconnecting...');
        
        this.isConnected = false;
        this.isConnecting = false;
        
        // Close WebRTC
        if (this.peerConnection) {
            this.peerConnection.close();
            this.peerConnection = null;
        }
        
        // Close WebSocket
        if (this.websocket) {
            this.websocket.close();
            this.websocket = null;
        }
        
        // Reset video
        this.elements.remoteVideo.srcObject = null;
        
        this.updateUI();
        this.logEvent('Connection', 'Disconnected');
    }
    
    /**
     * Setup WebSocket connection for signaling
     */
    async setupWebSocket() {
        return new Promise((resolve, reject) => {
            const wsUrl = `ws://${window.location.host}/ws/signaling`;
            this.websocket = new WebSocket(wsUrl);
            
            this.websocket.onopen = () => {
                console.log('[RemoteViewer] WebSocket connected');
                resolve();
            };
            
            this.websocket.onmessage = (event) => {
                this.handleSignalingMessage(JSON.parse(event.data));
            };
            
            this.websocket.onclose = () => {
                console.log('[RemoteViewer] WebSocket closed');
                if (this.isConnected) {
                    this.disconnect();
                }
            };
            
            this.websocket.onerror = (error) => {
                console.error('[RemoteViewer] WebSocket error:', error);
                reject(error);
            };
            
            // Timeout
            setTimeout(() => {
                if (this.websocket.readyState !== WebSocket.OPEN) {
                    reject(new Error('WebSocket connection timeout'));
                }
            }, 5000);
        });
    }
    
    /**
     * Setup WebRTC peer connection
     */
    async setupWebRTC() {
        this.peerConnection = new RTCPeerConnection({
            iceServers: this.config.stunServers
        });
        
        // Handle incoming stream
        this.peerConnection.ontrack = (event) => {
            console.log('[RemoteViewer] Received remote stream');
            this.elements.remoteVideo.srcObject = event.streams[0];
            this.isConnected = true;
            this.updateUI();
            this.logEvent('WebRTC', 'Video stream connected');
        };
        
        // Handle ICE candidates
        this.peerConnection.onicecandidate = (event) => {
            if (event.candidate) {
                this.sendSignalingMessage({
                    type: 'ice-candidate',
                    candidate: event.candidate.toJSON()
                });
            }
        };
        
        // Handle connection state changes
        this.peerConnection.onconnectionstatechange = () => {
            console.log('[RemoteViewer] Connection state:', this.peerConnection.connectionState);
            
            if (this.peerConnection.connectionState === 'connected') {
                this.isConnected = true;
                this.updateUI();
            } else if (this.peerConnection.connectionState === 'failed' || 
                       this.peerConnection.connectionState === 'closed') {
                this.disconnect();
            }
        };
        
        // Create offer
        const offer = await this.peerConnection.createOffer();
        await this.peerConnection.setLocalDescription(offer);
        
        // Send offer to server
        this.sendSignalingMessage({
            type: 'offer',
            sdp: offer.sdp
        });
    }
    
    /**
     * Handle signaling messages from server
     */
    async handleSignalingMessage(message) {
        try {
            switch (message.type) {
                case 'answer':
                    const answer = new RTCSessionDescription({
                        type: 'answer',
                        sdp: message.sdp
                    });
                    await this.peerConnection.setRemoteDescription(answer);
                    console.log('[RemoteViewer] Received answer from server');
                    break;
                    
                case 'ice-candidate':
                    if (message.candidate) {
                        await this.peerConnection.addIceCandidate(new RTCIceCandidate(message.candidate));
                    }
                    break;
                    
                default:
                    console.warn('[RemoteViewer] Unknown signaling message:', message);
            }
        } catch (error) {
            console.error('[RemoteViewer] Error handling signaling message:', error);
        }
    }
    
    /**
     * Send signaling message to server
     */
    sendSignalingMessage(message) {
        if (this.websocket && this.websocket.readyState === WebSocket.OPEN) {
            this.websocket.send(JSON.stringify(message));
        }
    }
    
    /**
     * Send event to server
     */
    sendEvent(eventData) {
        if (!this.isConnected) return;
        
        this.sendSignalingMessage({
            type: 'event',
            data: eventData
        });
        
        this.eventCount++;
        this.updateUI();
    }
    
    /**
     * Send command to server
     */
    sendCommand(cmd, params = null) {
        const eventData = {
            type: 'command',
            cmd: cmd
        };
        
        if (params) {
            eventData.params = params;
        }
        
        this.sendEvent(eventData);
        this.logEvent('Command', `Sent: ${cmd}`);
    }
    
    /**
     * Handle mouse down events
     */
    handleMouseDown(e) {
        if (!this.isConnected) return;
        
        this.mouseState.isDown = true;
        this.mouseState.lastX = e.clientX;
        this.mouseState.lastY = e.clientY;
        this.mouseState.button = e.buttons;
        
        const rect = e.target.getBoundingClientRect();
        const x = e.clientX - rect.left;
        const y = e.clientY - rect.top;
        
        this.sendEvent({
            type: 'mouse_down',
            x: Math.round(x),
            y: Math.round(y),
            buttons: e.buttons
        });
        
        e.preventDefault();
    }
    
    /**
     * Handle mouse move events
     */
    handleMouseMove(e) {
        if (!this.isConnected) return;
        
        const rect = e.target.getBoundingClientRect();
        const x = e.clientX - rect.left;
        const y = e.clientY - rect.top;
        
        this.sendEvent({
            type: 'mouse_move',
            x: Math.round(x),
            y: Math.round(y),
            buttons: e.buttons
        });
        
        this.mouseState.lastX = e.clientX;
        this.mouseState.lastY = e.clientY;
    }
    
    /**
     * Handle mouse up events
     */
    handleMouseUp(e) {
        if (!this.isConnected) return;
        
        this.mouseState.isDown = false;
        
        const rect = e.target.getBoundingClientRect();
        const x = e.clientX - rect.left;
        const y = e.clientY - rect.top;
        
        this.sendEvent({
            type: 'mouse_up',
            x: Math.round(x),
            y: Math.round(y),
            buttons: e.buttons
        });
    }
    
    /**
     * Handle wheel/scroll events
     */
    handleWheel(e) {
        if (!this.isConnected) return;
        
        const rect = e.target.getBoundingClientRect();
        const x = e.clientX - rect.left;
        const y = e.clientY - rect.top;
        
        this.sendEvent({
            type: 'scroll',
            x: Math.round(x),
            y: Math.round(y),
            dx: e.deltaX,
            dy: e.deltaY
        });
        
        e.preventDefault();
    }
    
    /**
     * Handle key down events
     */
    handleKeyDown(e) {
        if (!this.isConnected) return;
        
        // Handle special keys
        if (e.code === 'Space') {
            this.sendCommand('pause');
            e.preventDefault();
            return;
        }
        
        this.sendEvent({
            type: 'key_down',
            code: e.code,
            key: e.key,
            alt: e.altKey,
            ctrl: e.ctrlKey,
            shift: e.shiftKey,
            meta: e.metaKey
        });
        
        // Prevent default for arrow keys and page up/down
        if (['ArrowUp', 'ArrowDown', 'ArrowLeft', 'ArrowRight', 'PageUp', 'PageDown'].includes(e.code)) {
            e.preventDefault();
        }
    }
    
    /**
     * Handle key up events
     */
    handleKeyUp(e) {
        if (!this.isConnected) return;
        
        this.sendEvent({
            type: 'key_up',
            code: e.code,
            key: e.key,
            alt: e.altKey,
            ctrl: e.ctrlKey,
            shift: e.shiftKey,
            meta: e.metaKey
        });
    }
    
    /**
     * Handle touch events (basic mobile support)
     */
    handleTouchStart(e) {
        if (e.touches.length === 1) {
            const touch = e.touches[0];
            // Simulate mouse down
            this.handleMouseDown({
                clientX: touch.clientX,
                clientY: touch.clientY,
                buttons: 1,
                target: e.target,
                preventDefault: () => e.preventDefault()
            });
        }
    }
    
    handleTouchMove(e) {
        if (e.touches.length === 1) {
            const touch = e.touches[0];
            // Simulate mouse move
            this.handleMouseMove({
                clientX: touch.clientX,
                clientY: touch.clientY,
                buttons: 1,
                target: e.target
            });
        }
        e.preventDefault();
    }
    
    handleTouchEnd(e) {
        // Simulate mouse up
        this.handleMouseUp({
            clientX: this.mouseState.lastX,
            clientY: this.mouseState.lastY,
            buttons: 0,
            target: e.target
        });
    }
    
    /**
     * Toggle fullscreen mode
     */
    toggleFullscreen() {
        const container = this.elements.videoContainer;
        
        if (!document.fullscreenElement) {
            container.requestFullscreen().catch(err => {
                console.error('[RemoteViewer] Fullscreen error:', err);
            });
        } else {
            document.exitFullscreen();
        }
    }
    
    /**
     * Handle fullscreen changes
     */
    handleFullscreenChange() {
        const container = this.elements.videoContainer;
        const isFullscreen = document.fullscreenElement === container;
        
        container.classList.toggle('fullscreen', isFullscreen);
        this.elements.fullscreenBtn.textContent = isFullscreen ? 'Exit Fullscreen' : 'Fullscreen';
    }
    
    /**
     * Update UI based on current state
     */
    updateUI() {
        // Connection status
        const statusElement = this.elements.connectionStatus;
        if (this.isConnected) {
            statusElement.textContent = 'Connected';
            statusElement.className = 'status-connected';
        } else if (this.isConnecting) {
            statusElement.textContent = 'Connecting...';
            statusElement.className = 'status-connecting';
        } else {
            statusElement.textContent = 'Disconnected';
            statusElement.className = 'status-disconnected';
        }
        
        // Buttons
        this.elements.connectBtn.disabled = this.isConnecting || this.isConnected;
        this.elements.disconnectBtn.disabled = !this.isConnecting && !this.isConnected;
        
        // Simulation controls
        const simControlsDisabled = !this.isConnected;
        this.elements.startSimBtn.disabled = simControlsDisabled;
        this.elements.pauseSimBtn.disabled = simControlsDisabled;
        this.elements.resetSimBtn.disabled = simControlsDisabled;
        
        // Camera presets
        this.elements.presetBtns.forEach(btn => {
            btn.disabled = simControlsDisabled;
        });
        
        // Video overlay
        this.elements.videoOverlay.classList.toggle('hidden', this.isConnected);
        
        // Free-style command interface (always enabled - works independently of viewer connection)
        this.handleFreestyleInputChange();
        
        // Counters
        this.elements.frameCounter.textContent = `Frames: ${this.frameCount}`;
        this.elements.eventCounter.textContent = `Events: ${this.eventCount}`;
        
        // Stats
        this.elements.statConnected.textContent = this.isConnected ? 'Yes' : 'No';
        this.elements.statFrames.textContent = this.frameCount.toString();
        this.elements.statEvents.textContent = this.eventCount.toString();
    }
    
    /**
     * Log event to the event log
     */
    logEvent(category, message) {
        const log = this.elements.eventLog;
        const timestamp = new Date().toLocaleTimeString();
        
        const eventElement = document.createElement('p');
        eventElement.innerHTML = `<span style="color: #666">[${timestamp}]</span> <strong>${category}:</strong> ${message}`;
        eventElement.className = `event-${category.toLowerCase()}`;
        
        // Remove old events if too many
        while (log.children.length > 50) {
            log.removeChild(log.firstChild);
        }
        
        log.appendChild(eventElement);
        log.scrollTop = log.scrollHeight;
    }
    
    /**
     * Start periodic stats updates
     */
    startStatsUpdates() {
        setInterval(() => {
            if (this.isConnected) {
                // Update frame counter (this would be updated by video track events in a real implementation)
                // this.frameCount++;
                this.updateUI();
            }
        }, 1000);
    }
    
    /**
     * Handle prompt input changes
     */
    handlePromptChange() {
        const prompt = this.elements.scenePromptInput.value.trim();
        this.elements.generateSceneBtn.disabled = !prompt;
        
        if (prompt) {
            // Clear the dropdown selection if user is typing
            this.elements.scenePresetDropdown.value = '';
        }
    }
    
    /**
     * Generate scene XML from prompt
     */
    async generateScene() {
        const prompt = this.elements.scenePromptInput.value.trim();
        if (!prompt) return;
        
        this.elements.generateSceneBtn.disabled = true;
        this.elements.generateSceneBtn.textContent = 'Generating...';
        this.setSceneValidationStatus('checking', 'Generating scene XML...');
        
        try {
            // Map common prompts to scene types
            const sceneMapping = {
                'create a pendulum simulation': 'pendulum',
                'create a double pendulum': 'double_pendulum', 
                'create a cart pole simulation': 'cart_pole'
            };
            
            const normalizedPrompt = prompt.toLowerCase();
            let sceneType = null;
            
            // Find matching scene type
            for (const [key, value] of Object.entries(sceneMapping)) {
                if (normalizedPrompt.includes(key) || normalizedPrompt.includes(key.replace('create a ', ''))) {
                    sceneType = value;
                    break;
                }
            }
            
            if (!sceneType) {
                throw new Error('Scene type not recognized. Try: "Create a pendulum simulation", "Create a double pendulum", or "Create a cart pole simulation"');
            }
            
            // Generate the XML based on scene type
            const xml = this.generateSceneXML(sceneType);
            
            // Update the Scene XML editor
            this.elements.sceneXmlEditor.value = xml;
            this.currentSceneXML = xml;
            
            // Validate the XML
            await this.validateSceneXML(xml);
            
            // Enable load button
            this.elements.loadSceneBtn.disabled = false;
            
            // Show Scene XML editor if collapsed
            if (this.elements.sceneXmlEditorContainer.classList.contains('collapsed')) {
                this.toggleSceneXmlEditor();
            }
            
            this.logEvent('Scene', `Generated ${sceneType} scene from prompt: "${prompt}"`);
            
        } catch (error) {
            this.setSceneValidationStatus('invalid', `Error: ${error.message}`);
            this.logEvent('Error', `Scene generation failed: ${error.message}`);
        } finally {
            this.elements.generateSceneBtn.disabled = false;
            this.elements.generateSceneBtn.textContent = 'Generate Scene';
        }
    }
    
    /**
     * Generate MuJoCo XML for scene type
     */
    generateSceneXML(sceneType) {
        const sceneTemplates = {
            'pendulum': `<mujoco>
    <worldbody>
        <body name="pole" pos="0 0 1">
            <joint name="hinge" type="hinge" axis="1 0 0"/>
            <geom name="pole" type="capsule" size="0.02 0.6" rgba="0.8 0.2 0.2 1"/>
            <body name="mass" pos="0 0 -0.6">
                <geom name="mass" type="sphere" size="0.05" rgba="0.2 0.8 0.2 1"/>
            </body>
        </body>
    </worldbody>
</mujoco>`,
            'double_pendulum': `<mujoco>
    <worldbody>
        <body name="pole1" pos="0 0 1">
            <joint name="hinge1" type="hinge" axis="1 0 0"/>
            <geom name="pole1" type="capsule" size="0.02 0.4" rgba="0.8 0.2 0.2 1"/>
            <body name="pole2" pos="0 0 -0.4">
                <joint name="hinge2" type="hinge" axis="1 0 0"/>
                <geom name="pole2" type="capsule" size="0.02 0.4" rgba="0.2 0.8 0.2 1"/>
                <body name="mass" pos="0 0 -0.4">
                    <geom name="mass" type="sphere" size="0.05" rgba="0.2 0.2 0.8 1"/>
                </body>
            </body>
        </body>
    </worldbody>
</mujoco>`,
            'cart_pole': `<mujoco>
    <worldbody>
        <body name="cart" pos="0 0 0.1">
            <joint name="slider" type="slide" axis="1 0 0"/>
            <geom name="cart" type="box" size="0.1 0.1 0.1" rgba="0.8 0.2 0.2 1"/>
            <body name="pole" pos="0 0 0.1">
                <joint name="hinge" type="hinge" axis="0 1 0"/>
                <geom name="pole" type="capsule" size="0.02 0.5" rgba="0.2 0.8 0.2 1"/>
            </body>
        </body>
    </worldbody>
</mujoco>`
        };
        
        return sceneTemplates[sceneType] || '';
    }
    
    /**
     * Load scene into viewer
     */
    async loadScene() {
        if (!this.currentSceneXML) return;
        
        this.elements.loadSceneBtn.disabled = true;
        this.elements.loadSceneBtn.textContent = 'Loading...';
        
        try {
            // Send scene to server via API
            const response = await fetch('/api/scene/load', {
                method: 'POST',
                headers: {
                    'Content-Type': 'application/json'
                },
                body: JSON.stringify({
                    xml: this.currentSceneXML
                })
            });
            
            const result = await response.json();
            
            if (response.ok && result.success) {
                this.logEvent('Scene', 'Scene loaded into viewer successfully');
                
                // Also send through WebRTC for real-time updates if connected
                if (this.isConnected) {
                    this.sendEvent({
                        type: 'load_scene',
                        xml: this.currentSceneXML
                    });
                }
            } else {
                throw new Error(result.error || 'Failed to load scene');
            }
            
        } catch (error) {
            this.logEvent('Error', `Failed to load scene: ${error.message}`);
        } finally {
            this.elements.loadSceneBtn.disabled = false;
            this.elements.loadSceneBtn.textContent = 'Load Scene';
        }
    }
    
    /**
     * Toggle Scene XML editor visibility
     */
    toggleSceneXmlEditor() {
        const container = this.elements.sceneXmlEditorContainer;
        const btn = this.elements.toggleSceneXmlBtn;
        
        if (container.classList.contains('collapsed')) {
            container.classList.remove('collapsed');
            btn.textContent = 'Hide XML';
        } else {
            container.classList.add('collapsed');
            btn.textContent = 'Show XML';
        }
    }
    
    /**
     * Toggle RL Editor visibility
     */
    toggleRLEditor() {
        const container = this.elements.rlEditorContainer;
        const btn = this.elements.toggleRlEditorBtn;
        
        if (container.classList.contains('collapsed')) {
            container.classList.remove('collapsed');
            btn.textContent = 'Hide RL Code';
        } else {
            container.classList.add('collapsed');
            btn.textContent = 'Show RL Code';
        }
    }
    
    /**
     * Switch between RL XML and Python tabs
     */
    switchRLTab(tabName) {
        // Update tab buttons
        this.elements.rlTabButtons.forEach(btn => {
            btn.classList.toggle('active', btn.dataset.tab === tabName);
        });
        
        // Update tab panes
        this.elements.rlTabPanes.forEach(pane => {
            pane.classList.toggle('active', pane.id === `${tabName}-tab`);
        });
    }
    
    /**
     * Handle RL preset dropdown change
     */
    handleRLPresetChange(presetValue) {
        const presetPrompts = {
            'franka_reaching': 'Create a reaching task for Franka Panda to reach random targets with continuous actions',
            'cart_pole_balancing': 'Design a cart-pole balancing environment with discrete actions',
            'quadruped_walking': 'Build a quadruped walking environment with gait rewards',
            'simple_arm_reaching': 'Create a simple 2-DOF arm reaching task with sparse rewards'
        };
        
        if (presetPrompts[presetValue]) {
            this.elements.rlPromptInput.value = presetPrompts[presetValue];
            this.handleRLPromptChange();
        }
    }
    
    /**
     * Handle RL prompt input change
     */
    handleRLPromptChange() {
        const prompt = this.elements.rlPromptInput.value.trim();
        this.elements.generateRlEnvBtn.disabled = !prompt;
    }
    
    /**
     * Generate RL environment from prompt
     */
    async generateRLEnvironment() {
        const prompt = this.elements.rlPromptInput.value.trim();
        if (!prompt) return;
        
        // Check if we have a scene XML to base the RL environment on
        if (!this.currentSceneXML) {
            this.logEvent('Please generate a scene first before creating an RL environment', 'error');
            return;
        }
        
        this.elements.generateRlEnvBtn.disabled = true;
        this.elements.generateRlEnvBtn.textContent = 'Generating...';
        
        try {
            this.logEvent('Generating RL environment...', 'info');
            
            // Parse the prompt to determine environment type
            const envConfig = this.parseRLPrompt(prompt);
            
            // Generate the RL environment XML based on the scene XML
            const rlXml = this.generateRLEnvironmentXML(envConfig, this.currentSceneXML);
            this.elements.rlXmlEditor.value = rlXml;
            
            // Generate the Python gymnasium environment code
            const pythonCode = this.generateRLEnvironmentPython(envConfig);
            this.elements.rlPythonEditor.value = pythonCode;
            this.currentRLEnvironment = { config: envConfig, python: pythonCode, xml: rlXml };
            
            // Update UI
            this.elements.loadRlEnvBtn.disabled = false;
            this.elements.runRandomActionsBtn.disabled = false;
            
            // Switch to Python tab to show the generated code
            this.switchRLTab('rl-python');
            
            // Show the RL editor if not already visible
            if (this.elements.rlEditorContainer.classList.contains('collapsed')) {
                this.toggleRLEditor();
            }
            
            this.logEvent(`RL environment generated: ${envConfig.task_type} with ${envConfig.robot_type}`, 'success');
            
        } catch (error) {
            this.logEvent(`Failed to generate RL environment: ${error.message}`, 'error');
        } finally {
            this.elements.generateRlEnvBtn.disabled = false;
            this.elements.generateRlEnvBtn.textContent = 'Generate RL Env';
        }
    }
    
    /**
     * Parse RL prompt to extract environment configuration
     */
    parseRLPrompt(prompt) {
        const config = {
            task_type: 'reaching',
            robot_type: 'simple_arm',
            action_space_type: 'continuous',
            max_episode_steps: 1000,
            reward_scale: 1.0
        };
        
        const promptLower = prompt.toLowerCase();
        
        // Detect task type
        if (promptLower.includes('reach')) config.task_type = 'reaching';
        else if (promptLower.includes('balanc')) config.task_type = 'balancing';
        else if (promptLower.includes('walk')) config.task_type = 'walking';
        else if (promptLower.includes('manipulat')) config.task_type = 'manipulation';
        
        // Detect robot type
        if (promptLower.includes('franka') || promptLower.includes('panda')) config.robot_type = 'franka_panda';
        else if (promptLower.includes('cart') && promptLower.includes('pole')) config.robot_type = 'cart_pole';
        else if (promptLower.includes('quadruped')) config.robot_type = 'quadruped';
        else if (promptLower.includes('simple') && promptLower.includes('arm')) config.robot_type = 'simple_arm';
        
        // Detect action space type
        if (promptLower.includes('discrete')) config.action_space_type = 'discrete';
        else if (promptLower.includes('continuous')) config.action_space_type = 'continuous';
        
        return config;
    }
    
    /**
     * Generate XML for RL environment based on scene XML
     */
    generateRLEnvironmentXML(config, baseSceneXML) {
        // If we have a base scene XML, modify it for RL
        if (baseSceneXML) {
            // Add RL-specific elements to the base scene
            let rlXml = baseSceneXML;
            
            // Add targets for reaching tasks
            if (config.task_type === 'reaching') {
                // Look for closing </worldbody> tag and add target before it
                if (rlXml.includes('</worldbody>')) {
                    const targetXml = `
        <!-- RL Target -->
        <body name="target" pos="0.5 0.0 0.5">
            <geom name="target_geom" type="sphere" size="0.05" rgba="0 1 0 0.7"/>
        </body>`;
                    rlXml = rlXml.replace('</worldbody>', targetXml + '\n    </worldbody>');
                }
            }
            
            // Add actuators section for control
            if (!rlXml.includes('<actuator>')) {
                const actuatorXml = `
    <actuator>
        <!-- RL Actuators will be dynamically added based on joints -->
    </actuator>`;
                rlXml = rlXml.replace('</mujoco>', actuatorXml + '\n</mujoco>');
            }
            
            return rlXml;
        }
        
        // Fallback to predefined templates if no base scene
        const xmlTemplates = {
            franka_reaching: `<mujoco model="franka_reaching">
    <option timestep="0.002"/>
    <worldbody>
        <body name="base" pos="0 0 0">
            <geom name="base_geom" type="cylinder" size="0.1 0.1" rgba="0.5 0.5 0.5 1"/>
            <body name="link1" pos="0 0 0.1">
                <joint name="joint1" type="hinge" axis="0 0 1"/>
                <geom name="link1_geom" type="capsule" size="0.05 0.2" rgba="0.8 0.2 0.2 1"/>
                <body name="link2" pos="0 0 0.2">
                    <joint name="joint2" type="hinge" axis="0 1 0"/>
                    <geom name="link2_geom" type="capsule" size="0.04 0.15" rgba="0.2 0.8 0.2 1"/>
                    <body name="end_effector" pos="0 0 0.15">
                        <geom name="ee_geom" type="sphere" size="0.03" rgba="1 0 0 1"/>
                    </body>
                </body>
            </body>
        </body>
        <body name="target" pos="0.5 0.0 0.5">
            <geom name="target_geom" type="sphere" size="0.05" rgba="0 1 0 0.7"/>
        </body>
    </worldbody>
</mujoco>`,
            cart_pole: `<mujoco model="cartpole">
    <option timestep="0.002"/>
    <worldbody>
        <body name="cart" pos="0 0 0.1">
            <joint name="slider" type="slide" axis="1 0 0" range="-2 2"/>
            <geom name="cart_geom" type="box" size="0.1 0.1 0.1" rgba="0.8 0.2 0.2 1"/>
            <body name="pole" pos="0 0 0.1">
                <joint name="hinge" type="hinge" axis="0 1 0" range="-1.57 1.57"/>
                <geom name="pole_geom" type="capsule" size="0.02 0.5" rgba="0.2 0.8 0.2 1"/>
            </body>
        </body>
    </worldbody>
</mujoco>`,
            quadruped: `<mujoco model="quadruped">
    <option timestep="0.002"/>
    <worldbody>
        <body name="torso" pos="0 0 0.3">
            <geom name="torso_geom" type="box" size="0.2 0.1 0.05" rgba="0.8 0.2 0.2 1"/>
            <body name="leg1" pos="0.15 0.08 -0.05">
                <joint name="hip1" type="hinge" axis="0 1 0"/>
                <geom name="leg1_geom" type="capsule" size="0.02 0.1" rgba="0.2 0.8 0.2 1"/>
            </body>
            <body name="leg2" pos="0.15 -0.08 -0.05">
                <joint name="hip2" type="hinge" axis="0 1 0"/>
                <geom name="leg2_geom" type="capsule" size="0.02 0.1" rgba="0.2 0.8 0.2 1"/>
            </body>
            <body name="leg3" pos="-0.15 0.08 -0.05">
                <joint name="hip3" type="hinge" axis="0 1 0"/>
                <geom name="leg3_geom" type="capsule" size="0.02 0.1" rgba="0.2 0.8 0.2 1"/>
            </body>
            <body name="leg4" pos="-0.15 -0.08 -0.05">
                <joint name="hip4" type="hinge" axis="0 1 0"/>
                <geom name="leg4_geom" type="capsule" size="0.02 0.1" rgba="0.2 0.8 0.2 1"/>
            </body>
        </body>
    </worldbody>
</mujoco>`,
            simple_arm: `<mujoco model="simple_arm">
    <option timestep="0.002"/>
    <worldbody>
        <body name="base" pos="0 0 0">
            <geom name="base_geom" type="cylinder" size="0.1 0.1" rgba="0.5 0.5 0.5 1"/>
            <body name="link1" pos="0 0 0.1">
                <joint name="joint1" type="hinge" axis="0 0 1"/>
                <geom name="link1_geom" type="capsule" size="0.05 0.2" rgba="0.8 0.2 0.2 1"/>
                <body name="link2" pos="0 0 0.2">
                    <joint name="joint2" type="hinge" axis="0 1 0"/>
                    <geom name="link2_geom" type="capsule" size="0.04 0.15" rgba="0.2 0.8 0.2 1"/>
                    <body name="end_effector" pos="0 0 0.15">
                        <geom name="ee_geom" type="sphere" size="0.03" rgba="1 0 0 1"/>
                    </body>
                </body>
            </body>
        </body>
        <body name="target" pos="0.3 0.0 0.3">
            <geom name="target_geom" type="sphere" size="0.05" rgba="0 1 0 0.7"/>
        </body>
    </worldbody>
</mujoco>`
        };
        
        if (config.robot_type === 'franka_panda') return xmlTemplates.franka_reaching;
        if (config.robot_type === 'cart_pole') return xmlTemplates.cart_pole;
        if (config.robot_type === 'quadruped') return xmlTemplates.quadruped;
        return xmlTemplates.simple_arm;
    }
    
    /**
     * Generate Python gymnasium environment code
     */
    generateRLEnvironmentPython(config) {
        return `#!/usr/bin/env python3
"""
Auto-generated RL Environment for ${config.task_type} task with ${config.robot_type}
Generated by MuJoCo MCP Remote Viewer
"""

import numpy as np
import gymnasium as gym
from gymnasium import spaces
import time
from mujoco_mcp.rl_integration import MuJoCoRLEnvironment, RLConfig

def create_environment():
    """Create and return the RL environment"""
    config = RLConfig(
        robot_type="${config.robot_type}",
        task_type="${config.task_type}",
        max_episode_steps=${config.max_episode_steps},
        action_space_type="${config.action_space_type}",
        reward_scale=${config.reward_scale}
    )
    return MuJoCoRLEnvironment(config)

def run_random_actions(env, num_steps=1000):
    """Run the environment with random actions"""
    print(f"🤖 Running ${config.task_type} task with random actions...")
    print(f"📊 Environment: ${config.robot_type}")
    print(f"🎮 Action space: ${config.action_space_type}")
    print("=" * 50)
    
    obs, info = env.reset()
    total_reward = 0
    
    for step in range(num_steps):
        # Sample random action
        action = env.action_space.sample()
        
        # Execute action
        obs, reward, terminated, truncated, info = env.step(action)
        total_reward += reward
        
        # Print progress every 100 steps
        if step % 100 == 0:
            print(f"Step {step:4d}: reward={reward:.3f}, total={total_reward:.3f}")
        
        # Reset if episode ends
        if terminated or truncated:
            print(f"Episode finished at step {step}")
            obs, info = env.reset()
            total_reward = 0
        
        # Small delay for visualization
        time.sleep(0.01)
    
    print(f"✅ Completed {num_steps} steps")

if __name__ == "__main__":
    # Create environment
    env = create_environment()
    
    print(f"Environment created successfully!")
    print(f"Observation space: {env.observation_space}")
    print(f"Action space: {env.action_space}")
    
    try:
        # Run with random actions
        run_random_actions(env, num_steps=1000)
    finally:
        env.close()
`;
    }
    
    /**
     * Load RL environment to viewer
     */
    async loadRLEnvironment() {
        if (!this.currentRLEnvironment || !this.currentRLEnvironment.xml) return;
        
        this.elements.loadRlEnvBtn.disabled = true;
        this.elements.loadRlEnvBtn.textContent = 'Loading...';
        
        try {
            // Load the RL XML to the viewer
            const success = await this.sendCommand('load_model', {
                model_xml: this.currentRLEnvironment.xml
            });
            
            if (success) {
                this.logEvent('RL environment loaded to viewer', 'success');
            } else {
                throw new Error('Failed to load RL environment to viewer');
            }
        } catch (error) {
            this.logEvent(`Failed to load RL environment: ${error.message}`, 'error');
        } finally {
            this.elements.loadRlEnvBtn.disabled = false;
            this.elements.loadRlEnvBtn.textContent = 'Load RL Env';
        }
    }
    
    /**
     * Run RL environment with random actions
     */
    async runRandomActions() {
        if (!this.currentRLEnvironment || this.isRLRunning) return;
        
        this.isRLRunning = true;
        this.elements.runRandomActionsBtn.disabled = true;
        this.elements.stopRlEnvBtn.disabled = false;
        this.elements.runRandomActionsBtn.textContent = '⏳ Running...';
        
        try {
            this.logEvent('Starting RL environment with random actions...', 'info');
            
            // Send command to backend to start RL environment
            const result = await this.sendRLCommand('start_random_actions', {
                config: this.currentRLEnvironment.config,
                xml: this.currentRLEnvironment.xml
            });
            
            if (result.success) {
                this.logEvent('RL environment running with random actions', 'success');
                this.startRLMonitoring();
            } else {
                throw new Error(result.error || 'Failed to start RL environment');
            }
            
        } catch (error) {
            this.logEvent(`Failed to run RL environment: ${error.message}`, 'error');
            this.stopRLEnvironment();
        }
    }
    
    /**
     * Stop RL environment
     */
    async stopRLEnvironment() {
        if (!this.isRLRunning) return;
        
        try {
            await this.sendRLCommand('stop_rl_environment');
            this.logEvent('RL environment stopped', 'info');
        } catch (error) {
            this.logEvent(`Error stopping RL environment: ${error.message}`, 'error');
        }
        
        this.isRLRunning = false;
        this.elements.runRandomActionsBtn.disabled = false;
        this.elements.stopRlEnvBtn.disabled = true;
        this.elements.runRandomActionsBtn.textContent = '▶ Run Random Actions';
    }
    
    /**
     * Start monitoring RL environment performance
     */
    startRLMonitoring() {
        // This would periodically check RL environment status
        // For now, just update the UI to show it's running
        this.logEvent('RL monitoring started', 'info');
    }
    
    /**
     * Send RL-specific command to backend
     */
    async sendRLCommand(command, data = {}) {
        // This would send commands to a backend RL service
        // For now, simulate the command
        return new Promise((resolve) => {
            setTimeout(() => {
                resolve({ success: true, data: {} });
            }, 1000);
        });
    }
    
    /**
     * Toggle guidelines visibility
     */
    toggleGuidelines() {
        const container = this.elements.guidelinesContainer;
        const btn = this.elements.toggleGuidelinesBtn;
        
        if (container.classList.contains('collapsed')) {
            container.classList.remove('collapsed');
            btn.textContent = 'Hide Guidelines';
        } else {
            container.classList.add('collapsed');
            btn.textContent = 'Show Guidelines';
        }
    }
    
    /**
     * Validate Scene XML content
     */
    async validateSceneXML(xml) {
        try {
            // Basic XML structure validation
            const parser = new DOMParser();
            const doc = parser.parseFromString(xml, 'text/xml');
            
            // Check for parsing errors
            const parseError = doc.querySelector('parsererror');
            if (parseError) {
                throw new Error('Invalid XML structure');
            }
            
            // Check if it's a MuJoCo XML (has mujoco root element)
            const mujocoRoot = doc.querySelector('mujoco');
            if (!mujocoRoot) {
                throw new Error('Not a valid MuJoCo XML (missing <mujoco> root element)');
            }
            
            // Check for required worldbody
            const worldbody = doc.querySelector('worldbody');
            if (!worldbody) {
                throw new Error('Missing <worldbody> element');
            }
            
            this.setSceneValidationStatus('valid', 'Valid MuJoCo XML');
            return true;
            
        } catch (error) {
            this.setSceneValidationStatus('invalid', error.message);
            return false;
        }
    }
    
    /**
     * Set scene validation status
     */
    setSceneValidationStatus(type, message) {
        const status = this.elements.sceneXmlValidationStatus;
        if (status) {
            status.className = `validation-status ${type}`;
            status.textContent = message;
        }
    }
    
    /**
     * Validate XML content (legacy method for compatibility)
     */
    async validateXML(xml) {
        try {
            // Basic XML structure validation
            const parser = new DOMParser();
            const doc = parser.parseFromString(xml, 'text/xml');
            
            // Check for parsing errors
            const parseError = doc.querySelector('parsererror');
            if (parseError) {
                throw new Error('Invalid XML structure');
            }
            
            // Check if it's a MuJoCo XML (has mujoco root element)
            const mujocoRoot = doc.querySelector('mujoco');
            if (!mujocoRoot) {
                throw new Error('Not a valid MuJoCo XML (missing <mujoco> root element)');
            }
            
            // Check for required worldbody
            const worldbody = doc.querySelector('worldbody');
            if (!worldbody) {
                throw new Error('Missing <worldbody> element');
            }
            
            this.setValidationStatus('valid', 'Valid MuJoCo XML');
            return true;
            
        } catch (error) {
            this.setValidationStatus('invalid', `Validation error: ${error.message}`);
            return false;
        }
    }
    
    /**
     * Set validation status display
     */
    setValidationStatus(status, message) {
        const statusElement = this.elements.xmlValidationStatus;
        statusElement.className = `validation-status ${status}`;
        statusElement.textContent = message;
    }
    
    /**
     * Handle free-style command input changes
     */
    handleFreestyleInputChange() {
        const command = this.elements.freestyleCommandInput.value.trim();
        this.elements.executeCommandBtn.disabled = !command;
    }
    
    /**
     * Execute free-style natural language command
     */
    async executeFreestyleCommand() {
        const command = this.elements.freestyleCommandInput.value.trim();
        if (!command) return;
        
        this.elements.executeCommandBtn.disabled = true;
        this.elements.executeCommandBtn.classList.add('executing');
        this.elements.executeCommandBtn.textContent = 'Executing...';
        
        this.showCommandResult('loading', 'Executing command...');
        this.logEvent('Command', `Executing: "${command}"`);
        
        try {
            // Send command to MCP server
            const response = await fetch('/api/execute-command', {
                method: 'POST',
                headers: {
                    'Content-Type': 'application/json'
                },
                body: JSON.stringify({
                    command: command
                })
            });
            
            const result = await response.json();
            
            if (response.ok && result.success) {
                this.showCommandResult('success', result.result || result.message);
                this.logEvent('Command', 'Command executed successfully');
                
                // Check if scene was updated and refresh if connected
                if (this.isConnected && (result.actions_taken?.includes('created_scene') || 
                    result.actions_taken?.includes('created_menagerie_scene'))) {
                    this.sendEvent({
                        type: 'refresh_scene'
                    });
                }
            } else {
                throw new Error(result.error || result.message || 'Command execution failed');
            }
            
        } catch (error) {
            this.showCommandResult('error', `Error: ${error.message}`);
            this.logEvent('Error', `Command failed: ${error.message}`);
        } finally {
            this.elements.executeCommandBtn.disabled = false;
            this.elements.executeCommandBtn.classList.remove('executing');
            this.elements.executeCommandBtn.textContent = 'Execute Command';
            this.handleFreestyleInputChange(); // Re-enable based on input content
        }
    }
    
    /**
     * Show command execution result
     */
    showCommandResult(type, message) {
        const resultElement = this.elements.commandResult;
        resultElement.className = `command-result ${type}`;
        resultElement.textContent = message;
        resultElement.style.display = 'block';
        
        // Auto-hide after success (but keep errors/loading visible)
        if (type === 'success') {
            setTimeout(() => {
                if (resultElement.classList.contains('success')) {
                    resultElement.style.display = 'none';
                }
            }, 5000);
        }
    }
    
    /**
     * Toggle RL editor visibility
     */
    toggleRlEditor() {
        const container = this.elements.rlEditorContainer;
        const btn = this.elements.toggleRlBtn;
        
        if (container.classList.contains('collapsed')) {
            container.classList.remove('collapsed');
            btn.textContent = 'Hide RL Editor';
        } else {
            container.classList.add('collapsed');
            btn.textContent = 'Show RL Editor';
        }
    }
    
    /**
     * Handle XML editor content changes
     */
    handleXmlEditorChange() {
        const hasContent = this.elements.xmlEditor.value.trim().length > 0;
        this.elements.saveXmlBtn.disabled = !hasContent;
        
        // Clear validation status when content changes
        this.setEditorValidationStatus('xml', '', '');
    }
    
    /**
     * Handle RL editor content changes
     */
    handleRlEditorChange() {
        const hasContent = this.elements.rlEditor.value.trim().length > 0;
        this.elements.saveRlBtn.disabled = !hasContent;
        this.elements.runRlBtn.disabled = !hasContent;
        
        // Clear validation status when content changes
        this.setEditorValidationStatus('rl', '', '');
    }
    
    /**
     * Save XML content
     */
    async saveXmlContent() {
        const xml = this.elements.xmlEditor.value.trim();
        if (!xml) return;
        
        this.elements.saveXmlBtn.disabled = true;
        this.elements.saveXmlBtn.textContent = 'Saving...';
        
        try {
            // Validate first
            const isValid = await this.validateXmlContent();
            if (!isValid) {
                throw new Error('XML validation failed');
            }
            
            // Here you could send the XML to the server or save locally
            this.currentSceneXML = xml;
            this.setEditorValidationStatus('xml', 'valid', 'XML saved successfully');
            this.logEvent('XML', 'Scene XML saved successfully');
            
        } catch (error) {
            this.setEditorValidationStatus('xml', 'invalid', `Save failed: ${error.message}`);
            this.logEvent('Error', `XML save failed: ${error.message}`);
        } finally {
            this.elements.saveXmlBtn.disabled = false;
            this.elements.saveXmlBtn.textContent = 'Save XML';
        }
    }
    
    /**
     * Validate XML content
     */
    async validateXmlContent() {
        const xml = this.elements.xmlEditor.value.trim();
        if (!xml) {
            this.setEditorValidationStatus('xml', 'invalid', 'No XML content to validate');
            return false;
        }
        
        this.setEditorValidationStatus('xml', 'checking', 'Validating XML...');
        
        try {
            // Basic XML structure validation
            const parser = new DOMParser();
            const doc = parser.parseFromString(xml, 'text/xml');
            
            // Check for parsing errors
            const parseError = doc.querySelector('parsererror');
            if (parseError) {
                throw new Error('Invalid XML structure');
            }
            
            // Check if it's a MuJoCo XML (has mujoco root element)
            const mujocoRoot = doc.querySelector('mujoco');
            if (!mujocoRoot) {
                throw new Error('Not a valid MuJoCo XML (missing <mujoco> root element)');
            }
            
            // Check for required worldbody
            const worldbody = doc.querySelector('worldbody');
            if (!worldbody) {
                throw new Error('Missing <worldbody> element');
            }
            
            this.setEditorValidationStatus('xml', 'valid', 'Valid MuJoCo XML');
            return true;
            
        } catch (error) {
            this.setEditorValidationStatus('xml', 'invalid', `Validation error: ${error.message}`);
            return false;
        }
    }
    
    /**
     * Save RL script content
     */
    async saveRlContent() {
        const script = this.elements.rlEditor.value.trim();
        if (!script) return;
        
        this.elements.saveRlBtn.disabled = true;
        this.elements.saveRlBtn.textContent = 'Saving...';
        
        try {
            // Here you could send the script to the server or save locally
            this.currentRlScript = script;
            this.setEditorValidationStatus('rl', 'valid', 'RL script saved successfully');
            this.logEvent('RL', 'RL script saved successfully');
            
        } catch (error) {
            this.setEditorValidationStatus('rl', 'invalid', `Save failed: ${error.message}`);
            this.logEvent('Error', `RL script save failed: ${error.message}`);
        } finally {
            this.elements.saveRlBtn.disabled = false;
            this.elements.saveRlBtn.textContent = 'Save Script';
        }
    }
    
    /**
     * Run RL script
     */
    async runRlScript() {
        const script = this.elements.rlEditor.value.trim();
        if (!script) return;
        
        this.elements.runRlBtn.disabled = true;
        this.elements.runRlBtn.textContent = 'Running...';
        
        try {
            // Send RL script execution command via the freestyle command interface
            const response = await fetch('/api/execute-command', {
                method: 'POST',
                headers: {
                    'Content-Type': 'application/json'
                },
                body: JSON.stringify({
                    command: `Execute RL script: ${script}`
                })
            });
            
            const result = await response.json();
            
            if (response.ok && result.success) {
                this.setEditorValidationStatus('rl', 'valid', 'RL script executed successfully');
                this.logEvent('RL', 'RL script executed successfully');
            } else {
                throw new Error(result.error || 'RL script execution failed');
            }
            
        } catch (error) {
            this.setEditorValidationStatus('rl', 'invalid', `Execution failed: ${error.message}`);
            this.logEvent('Error', `RL script execution failed: ${error.message}`);
        } finally {
            this.elements.runRlBtn.disabled = false;
            this.elements.runRlBtn.textContent = 'Run Script';
        }
    }
    
    /**
     * Set validation status for editors (separate from the legacy method)
     */
    setEditorValidationStatus(editorType, status, message) {
        let statusElement;
        
        if (editorType === 'xml') {
            statusElement = this.elements.xmlValidationStatus;
        } else if (editorType === 'rl') {
            statusElement = this.elements.rlValidationStatus;
        }
        
        if (statusElement) {
            statusElement.className = `validation-status ${status}`;
            statusElement.textContent = message;
        }
    }
}

// Initialize the application when the page loads
document.addEventListener('DOMContentLoaded', () => {
    window.remoteViewer = new RemoteViewer();
    console.log('[RemoteViewer] Application started');
});<|MERGE_RESOLUTION|>--- conflicted
+++ resolved
@@ -78,7 +78,6 @@
             pauseSimBtn: document.getElementById('pause-sim-btn'),
             resetSimBtn: document.getElementById('reset-sim-btn'),
             
-<<<<<<< HEAD
             // Free-style command interface (main input)
             freestyleCommandInput: document.getElementById('freestyle-command-input'),
             executeCommandBtn: document.getElementById('execute-command-btn'),
@@ -100,18 +99,12 @@
             rlValidationStatus: document.getElementById('rl-validation-status'),
             saveRlBtn: document.getElementById('save-rl-btn'),
             runRlBtn: document.getElementById('run-rl-btn'),
-=======
             // Scene creation controls
             scenePromptInput: document.getElementById('scene-prompt-input'),
             scenePresetDropdown: document.getElementById('scene-preset-dropdown'),
             generateSceneBtn: document.getElementById('generate-scene-btn'),
             loadSceneBtn: document.getElementById('load-scene-btn'),
             
-            // Scene XML editor
-            toggleSceneXmlBtn: document.getElementById('toggle-scene-xml-editor'),
-            sceneXmlEditorContainer: document.getElementById('scene-xml-editor-container'),
-            sceneXmlEditor: document.getElementById('scene-xml-editor'),
-            sceneXmlValidationStatus: document.getElementById('scene-xml-validation-status'),
             
             // RL Environment tab system
             rlTabButtons: document.querySelectorAll('#rl-editor-container .tab-button'),
@@ -135,7 +128,6 @@
             stopRlEnvBtn: document.getElementById('stop-rl-env-btn'),
             toggleGuidelinesBtn: document.getElementById('toggle-guidelines'),
             guidelinesContainer: document.getElementById('guidelines-container'),
->>>>>>> fcd74b6e
             
             // Camera presets
             presetBtns: document.querySelectorAll('.preset-btn'),
@@ -162,7 +154,7 @@
         this.elements.pauseSimBtn.addEventListener('click', () => this.sendCommand('pause'));
         this.elements.resetSimBtn.addEventListener('click', () => this.sendCommand('reset'));
         
-<<<<<<< HEAD
+
         // Editor controls
         this.elements.toggleXmlBtn.addEventListener('click', () => this.toggleXmlEditor());
         this.elements.toggleRlBtn.addEventListener('click', () => this.toggleRlEditor());
@@ -173,8 +165,7 @@
         
         // Editor content change listeners
         this.elements.xmlEditor.addEventListener('input', () => this.handleXmlEditorChange());
-        this.elements.rlEditor.addEventListener('input', () => this.handleRlEditorChange());
-=======
+        this.elements.rlEditor.addEventListener('input', () => this.handleRlEditorChange())
         // Scene creation controls
         this.elements.scenePresetDropdown.addEventListener('change', (e) => {
             if (e.target.value) {
@@ -215,7 +206,6 @@
         this.elements.runRandomActionsBtn.addEventListener('click', () => this.runRandomActions());
         this.elements.stopRlEnvBtn.addEventListener('click', () => this.stopRLEnvironment());
         this.elements.toggleGuidelinesBtn.addEventListener('click', () => this.toggleGuidelines());
->>>>>>> fcd74b6e
         
         // Camera presets
         this.elements.presetBtns.forEach(btn => {
