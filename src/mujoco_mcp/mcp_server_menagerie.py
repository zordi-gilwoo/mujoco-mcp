#!/usr/bin/env python3
"""
Enhanced MuJoCo MCP Server with Menagerie Support
Production-ready MCP server with MuJoCo Menagerie model integration
"""

import asyncio
import sys
import json
import os
import tempfile
import xml.etree.ElementTree as ET
from typing import Dict, Any, List, Optional
import logging
import base64
import uuid
from datetime import datetime

from mcp.server import Server, NotificationOptions
from mcp.server.models import InitializationOptions
import mcp.server.stdio
import mcp.types as types

from .version import __version__
from .viewer_client import MuJoCoViewerClient as ViewerClient
from .menagerie_loader import MenagerieLoader
<<<<<<< HEAD
from .scene_gen import (
    SceneDescription,
    MetadataExtractor,
    ConstraintSolver, 
    SceneXMLBuilder,
    LLMSceneGenerator
)
=======
from .session_manager import session_manager
from .process_manager import process_manager
from .file_handler import FileHandler
>>>>>>> de885328

# Set up logging
logging.basicConfig(level=logging.INFO)
logger = logging.getLogger("mujoco-mcp-menagerie")

# Create server instance
server = Server("mujoco-mcp-menagerie")

# Global instances
menagerie_loader = MenagerieLoader()
file_handler = FileHandler()

# Scene generation instances
metadata_extractor = MetadataExtractor()
constraint_solver = ConstraintSolver(metadata_extractor)
xml_builder = SceneXMLBuilder(metadata_extractor)
llm_generator = LLMSceneGenerator(metadata_extractor)  # Phase 2C: Pass metadata for symbolic plans

@server.list_tools()
async def handle_list_tools() -> List[types.Tool]:
    """Return list of available MuJoCo MCP tools with Menagerie support"""
    return [
        types.Tool(
            name="get_server_info",
            description="Get information about the MuJoCo MCP server",
            inputSchema={
                "type": "object",
                "properties": {},
                "required": []
            }
        ),
        types.Tool(
            name="list_menagerie_models",
            description="List available MuJoCo Menagerie models by category",
            inputSchema={
                "type": "object",
                "properties": {
                    "category": {
                        "type": "string",
                        "description": "Filter by category (arms, quadrupeds, humanoids, grippers, etc.)"
                    }
                },
                "required": []
            }
        ),
        types.Tool(
            name="validate_menagerie_model", 
            description="Validate a specific MuJoCo Menagerie model",
            inputSchema={
                "type": "object",
                "properties": {
                    "model_name": {
                        "type": "string",
                        "description": "Name of the Menagerie model to validate"
                    }
                },
                "required": ["model_name"]
            }
        ),
        types.Tool(
            name="create_menagerie_scene",
            description="Create a scene from a MuJoCo Menagerie model",
            inputSchema={
                "type": "object",
                "properties": {
                    "model_name": {
                        "type": "string",
                        "description": "Name of the Menagerie model (e.g., 'franka_emika_panda')"
                    },
                    "scene_name": {
                        "type": "string",
                        "description": "Optional custom scene name"
                    }
                },
                "required": ["model_name"]
            }
        ),
        types.Tool(
            name="create_structured_scene",
            description="Create a structured scene from JSON description or natural language",
            inputSchema={
                "$schema": "http://json-schema.org/draft-07/schema#",
                "type": "object",
                "properties": {
                    "scene_description_json": {
                        "type": "string",
                        "description": "JSON string containing structured scene description"
                    },
                    "natural_language": {
                        "type": "string",
                        "description": "Natural language description of desired scene"
                    },
                    "dry_run": {
                        "type": "boolean",
                        "description": "If true, validate and return summary without loading viewer",
                        "default": False
                    }
                },
                "additionalProperties": False
            }
        ),
        types.Tool(
            name="create_scene",
            description="Create a physics simulation scene (built-in or Menagerie)",
            inputSchema={
                "type": "object",
                "properties": {
                    "scene_type": {
                        "type": "string",
                        "description": "Type of scene to create",
                        "enum": ["pendulum", "double_pendulum", "cart_pole", "arm"]
                    },
                    "menagerie_model": {
                        "type": "string", 
                        "description": "Optional: Load a MuJoCo Menagerie model instead"
                    }
                },
                "required": ["scene_type"]
            }
        ),
        types.Tool(
            name="step_simulation",
            description="Step the physics simulation forward",
            inputSchema={
                "type": "object",
                "properties": {
                    "model_id": {
                        "type": "string", 
                        "description": "ID of the model to step"
                    },
                    "steps": {
                        "type": "integer",
                        "description": "Number of simulation steps",
                        "default": 1
                    }
                },
                "required": ["model_id"]
            }
        ),
        types.Tool(
            name="get_state",
            description="Get current state of the simulation",
            inputSchema={
                "type": "object",
                "properties": {
                    "model_id": {
                        "type": "string",
                        "description": "ID of the model to get state from"
                    }
                },
                "required": ["model_id"]
            }
        ),
        types.Tool(
            name="reset_simulation",
            description="Reset simulation to initial state",
            inputSchema={
                "type": "object",
                "properties": {
                    "model_id": {
                        "type": "string",
                        "description": "ID of the model to reset"
                    }
                },
                "required": ["model_id"]
            }
        ),
        types.Tool(
            name="close_viewer",
            description="Close the MuJoCo viewer window",
            inputSchema={
                "type": "object",
                "properties": {
                    "model_id": {
                        "type": "string",
                        "description": "ID of the model viewer to close (optional - if not provided, closes entire session)"
                    }
                },
                "required": []
            }
        ),
        types.Tool(
            name="get_session_info",
            description="Get information about the current session and active models",
            inputSchema={
                "type": "object",
                "properties": {},
                "required": []
            }
        ),
        types.Tool(
            name="get_process_pool_stats",
            description="Get statistics about the process pool and active processes",
            inputSchema={
                "type": "object",
                "properties": {},
                "required": []
            }
        ),
        types.Tool(
            name="list_active_processes",
            description="List all active viewer processes with details",
            inputSchema={
                "type": "object",
                "properties": {},
                "required": []
            }
        ),
        types.Tool(
            name="terminate_process",
            description="Terminate a specific viewer process by session ID",
            inputSchema={
                "type": "object",
                "properties": {
                    "session_id": {
                        "type": "string",
                        "description": "Session ID of the process to terminate"
                    }
                },
                "required": ["session_id"]
            }
        ),
        types.Tool(
            name="execute_command",
            description="Execute natural language commands using available MCP tools",
            inputSchema={
                "type": "object",
                "properties": {
                    "command": {
                        "type": "string",
                        "description": "Natural language command to execute"
                    },
                    "model_id": {
                        "type": "string",
                        "description": "Optional model ID to target specific model"
                    }
                },
                "required": ["command"]
            }
        ),
        types.Tool(
            name="download_xml",
            description="Download XML content generated from prompts or models",
            inputSchema={
                "type": "object",
                "properties": {
                    "model_id": {
                        "type": "string",
                        "description": "ID of the model to download XML from"
                    },
                    "include_resolved": {
                        "type": "boolean",
                        "description": "Include resolved includes in the XML",
                        "default": True
                    }
                },
                "required": ["model_id"]
            }
        ),
        types.Tool(
            name="download_python_script",
            description="Download Python script that recreates the current simulation",
            inputSchema={
                "type": "object",
                "properties": {
                    "model_id": {
                        "type": "string",
                        "description": "ID of the model to generate Python script for"
                    },
                    "include_viewer_setup": {
                        "type": "boolean",
                        "description": "Include viewer setup code in the script",
                        "default": True
                    }
                },
                "required": ["model_id"]
            }
        ),
        types.Tool(
            name="upload_xml",
            description="Upload and validate XML file, then automatically render the scene",
            inputSchema={
                "type": "object",
                "properties": {
                    "xml_content": {
                        "type": "string",
                        "description": "XML content to upload and validate"
                    },
                    "scene_name": {
                        "type": "string",
                        "description": "Optional name for the scene (auto-generated if not provided)"
                    },
                    "auto_render": {
                        "type": "boolean",
                        "description": "Automatically render the scene after validation",
                        "default": True
                    }
                },
                "required": ["xml_content"]
            }
        ),
        types.Tool(
            name="upload_python_script",
            description="Upload and execute Python script to create/modify simulations",
            inputSchema={
                "type": "object",
                "properties": {
                    "script_content": {
                        "type": "string",
                        "description": "Python script content to upload and execute"
                    },
                    "script_name": {
                        "type": "string",
                        "description": "Optional name for the script (auto-generated if not provided)"
                    },
                    "safe_mode": {
                        "type": "boolean",
                        "description": "Run script in safe mode with restricted imports",
                        "default": True
                    }
                },
                "required": ["script_content"]
            }
        ),
        types.Tool(
            name="list_uploaded_files",
            description="List all uploaded files with metadata",
            inputSchema={
                "type": "object",
                "properties": {
                    "file_type": {
                        "type": "string",
                        "description": "Filter by file type (xml, python)",
                        "enum": ["xml", "python"]
                    }
                },
                "required": []
            }
        )
    ]

async def parse_and_execute_command(command: str, model_id: Optional[str] = None) -> str:
    """Parse natural language command and execute corresponding MCP tools"""
    
    command_lower = command.lower().strip()
    actions_taken = []
    
    try:
        # Scene creation commands
        if any(phrase in command_lower for phrase in ["create", "make", "build", "load"]):
            if any(phrase in command_lower for phrase in ["pendulum", "simple pendulum"]):
                # Call the scene creation logic directly
                result_texts = await handle_call_tool("create_scene", {"scene_type": "pendulum"})
                result_text = result_texts[0].text if result_texts else "Scene creation attempted"
                actions_taken.append("created_scene")
                
                # Clean up the result text to remove redundant success/error markers
                clean_result = result_text.replace("✅", "").replace("❌", "").strip()
                success = not result_text.startswith("❌")
                status_icon = "✅" if success else "❌"
                
                return f"{status_icon} {clean_result}\n📋 Actions taken: {actions_taken}"
                
            elif any(phrase in command_lower for phrase in ["double pendulum", "chaotic"]):
                result_texts = await handle_call_tool("create_scene", {"scene_type": "double_pendulum"})
                result_text = result_texts[0].text if result_texts else "Scene creation attempted"
                actions_taken.append("created_scene")
                
                clean_result = result_text.replace("✅", "").replace("❌", "").strip()
                success = not result_text.startswith("❌")
                status_icon = "✅" if success else "❌"
                
                return f"{status_icon} {clean_result}\n📋 Actions taken: {actions_taken}"
                
            elif any(phrase in command_lower for phrase in ["cart pole", "cart-pole", "cartpole", "balancing"]):
                result_texts = await handle_call_tool("create_scene", {"scene_type": "cart_pole"})
                result_text = result_texts[0].text if result_texts else "Scene creation attempted"
                actions_taken.append("created_scene")
                
                clean_result = result_text.replace("✅", "").replace("❌", "").strip()
                success = not result_text.startswith("❌")
                status_icon = "✅" if success else "❌"
                
                return f"{status_icon} {clean_result}\n📋 Actions taken: {actions_taken}"
                
            elif any(phrase in command_lower for phrase in ["arm", "robot arm", "robotic arm"]):
                result_texts = await handle_call_tool("create_scene", {"scene_type": "arm"})
                result_text = result_texts[0].text if result_texts else "Scene creation attempted"
                actions_taken.append("created_scene")
                
                clean_result = result_text.replace("✅", "").replace("❌", "").strip()
                success = not result_text.startswith("❌")
                status_icon = "✅" if success else "❌"
                
                return f"{status_icon} {clean_result}\n📋 Actions taken: {actions_taken}"
                
            # Menagerie model creation
            elif any(phrase in command_lower for phrase in ["franka", "panda", "franka panda"]):
                result_texts = await handle_call_tool("create_menagerie_scene", {"model_name": "franka_emika_panda"})
                result_text = result_texts[0].text if result_texts else "Menagerie scene creation attempted"
                actions_taken.append("created_menagerie_scene")
                
                clean_result = result_text.replace("✅", "").replace("❌", "").strip()
                success = not result_text.startswith("❌")
                status_icon = "✅" if success else "❌"
                
                return f"{status_icon} {clean_result}\n📋 Actions taken: {actions_taken}"
                
            elif any(phrase in command_lower for phrase in ["ur5", "ur5e", "universal robot"]):
                result_texts = await handle_call_tool("create_menagerie_scene", {"model_name": "universal_robots_ur5e"})
                result_text = result_texts[0].text if result_texts else "Menagerie scene creation attempted"
                actions_taken.append("created_menagerie_scene")
                
                clean_result = result_text.replace("✅", "").replace("❌", "").strip()
                success = not result_text.startswith("❌")
                status_icon = "✅" if success else "❌"
                
                return f"{status_icon} {clean_result}\n📋 Actions taken: {actions_taken}"
                
            elif any(phrase in command_lower for phrase in ["quadruped", "dog", "spot", "anymal"]):
                result_texts = await handle_call_tool("create_menagerie_scene", {"model_name": "anybotics_anymal_c"})
                result_text = result_texts[0].text if result_texts else "Menagerie scene creation attempted"
                actions_taken.append("created_menagerie_scene")
                
                clean_result = result_text.replace("✅", "").replace("❌", "").strip()
                success = not result_text.startswith("❌")
                status_icon = "✅" if success else "❌"
                
                return f"{status_icon} {clean_result}\n📋 Actions taken: {actions_taken}"
                
        # Simulation control commands
        elif any(phrase in command_lower for phrase in ["step", "run", "simulate", "advance"]):
            steps = 1
            # Extract number of steps if mentioned
            import re
            numbers = re.findall(r'\d+', command)
            if numbers:
                steps = int(numbers[0])
            
            # Use a default model if none specified
            if not model_id:
                session = session_manager.get_session()
                if session and session.active_models:
                    model_id = list(session.active_models.keys())[0]
                else:
                    model_id = "default"
                    
            result_texts = await handle_call_tool("step_simulation", {"model_id": model_id, "steps": steps})
            result_text = result_texts[0].text if result_texts else "Simulation step attempted"
            actions_taken.append("stepped_simulation")
            
            clean_result = result_text.replace("✅", "").replace("❌", "").strip()
            success = not result_text.startswith("❌")
            status_icon = "✅" if success else "❌"
            
            return f"{status_icon} {clean_result}\n📋 Actions taken: {actions_taken}"
            
        elif any(phrase in command_lower for phrase in ["reset", "restart", "initialize"]):
            if not model_id:
                session = session_manager.get_session()
                if session and session.active_models:
                    model_id = list(session.active_models.keys())[0]
                else:
                    model_id = "default"
                    
            result_texts = await handle_call_tool("reset_simulation", {"model_id": model_id})
            result_text = result_texts[0].text if result_texts else "Reset attempted"
            actions_taken.append("reset_simulation")
            
            clean_result = result_text.replace("✅", "").replace("❌", "").strip()
            success = not result_text.startswith("❌")
            status_icon = "✅" if success else "❌"
            
            return f"{status_icon} {clean_result}\n📋 Actions taken: {actions_taken}"
            
        elif any(phrase in command_lower for phrase in ["state", "status", "information", "info"]):
            if not model_id:
                session = session_manager.get_session()
                if session and session.active_models:
                    model_id = list(session.active_models.keys())[0]
                else:
                    model_id = "default"
                    
            result_texts = await handle_call_tool("get_state", {"model_id": model_id})
            result_text = result_texts[0].text if result_texts else "State retrieved"
            actions_taken.append("get_state")
            
            return f"✅ Current state retrieved\n📋 Actions taken: {actions_taken}\n\n{result_text}"
            
        elif any(phrase in command_lower for phrase in ["close", "stop", "quit", "exit"]):
            result_texts = await handle_call_tool("close_viewer", {"model_id": model_id} if model_id else {})
            result_text = result_texts[0].text if result_texts else "Viewer closed"
            actions_taken.append("close_viewer")
            
            clean_result = result_text.replace("✅", "").replace("❌", "").strip()
            success = not result_text.startswith("❌")
            status_icon = "✅" if success else "❌"
            
            return f"{status_icon} {clean_result}\n📋 Actions taken: {actions_taken}"
            
        elif any(phrase in command_lower for phrase in ["list", "show", "available", "models"]):
            if any(phrase in command_lower for phrase in ["menagerie", "robot", "models"]):
                result_texts = await handle_call_tool("list_menagerie_models", {})
                result_text = result_texts[0].text if result_texts else "Models listed"
                actions_taken.append("list_menagerie_models")
                
                return f"✅ Available Menagerie models:\n📋 Actions taken: {actions_taken}\n\n{result_text}"
            else:
                result_texts = await handle_call_tool("get_session_info", {})
                result_text = result_texts[0].text if result_texts else "Session info retrieved"
                actions_taken.append("get_session_info")
                
                return f"✅ Session information:\n📋 Actions taken: {actions_taken}\n\n{result_text}"
                
        else:
            return f"❌ Command not recognized: '{command}'\n\n🤖 Try commands like:\n" \
                   f"• 'Create a pendulum simulation'\n" \
                   f"• 'Load Franka Panda robot'\n" \
                   f"• 'Step simulation 100 times'\n" \
                   f"• 'Reset the simulation'\n" \
                   f"• 'Show current state'\n" \
                   f"• 'List available models'"
                   
    except Exception as e:
        logger.exception(f"Error executing command: {command}")
        return f"❌ Error executing command '{command}': {str(e)}"

@server.call_tool()
async def handle_call_tool(name: str, arguments: Dict[str, Any]) -> List[types.TextContent]:
    """Handle tool calls with Menagerie support"""
    
    try:
        if name == "get_server_info":
            return [types.TextContent(
                type="text",
                text=json.dumps({
                    "name": "MuJoCo MCP Server with Menagerie Support",
                    "version": __version__,
                    "description": "Control MuJoCo physics simulations with Menagerie model support",
                    "status": "ready",
                    "capabilities": [
<<<<<<< HEAD
                        "create_structured_scene", "create_scene", "create_menagerie_scene", 
                        "list_menagerie_models", "validate_menagerie_model", "step_simulation", 
                        "get_state", "reset", "close_viewer"
=======
                        "create_scene", "create_menagerie_scene", "list_menagerie_models",
                        "validate_menagerie_model", "step_simulation", "get_state", 
                        "reset", "close_viewer", "download_xml", "download_python_script",
                        "upload_xml", "upload_python_script", "list_uploaded_files"
>>>>>>> de885328
                    ],
                    "menagerie_support": True
                }, indent=2)
            )]
            
        elif name == "create_structured_scene":
            scene_description_json = arguments.get("scene_description_json")
            natural_language = arguments.get("natural_language")
            dry_run = arguments.get("dry_run", False)
            
            try:
                # Determine input method
                if scene_description_json:
                    # Parse JSON directly
                    try:
                        scene_dict = json.loads(scene_description_json)
                        scene = SceneDescription(**scene_dict)
                        logger.info("Using provided JSON scene description")
                    except (json.JSONDecodeError, Exception) as e:
                        return [types.TextContent(
                            type="text",
                            text=f"❌ Failed to parse scene description JSON: {str(e)}"
                        )]
                elif natural_language:
                    # Generate scene from natural language
                    try:
                        scene_dict = llm_generator.generate_or_stub(natural_language)
                        scene = SceneDescription(**scene_dict)
                        logger.info(f"Generated scene from natural language: '{natural_language}'")
                    except Exception as e:
                        return [types.TextContent(
                            type="text",
                            text=f"❌ Failed to generate scene from natural language: {str(e)}"
                        )]
                else:
                    return [types.TextContent(
                        type="text",
                        text="❌ Either 'scene_description_json' or 'natural_language' must be provided"
                    )]
                
                # Solve constraints
                try:
                    poses = constraint_solver.solve(scene)
                    logger.info(f"Successfully solved constraints for {len(poses)} entities")
                except Exception as e:
                    return [types.TextContent(
                        type="text",
                        text=f"❌ Constraint solving failed: {str(e)}"
                    )]
                
                # Build XML
                try:
                    scene_xml = xml_builder.build_scene(scene, poses, "structured_scene")
                    
                    # Validate XML
                    if not xml_builder.validate_xml(scene_xml):
                        return [types.TextContent(
                            type="text",
                            text="❌ Generated XML is invalid"
                        )]
                    
                    logger.info(f"Successfully built XML scene ({len(scene_xml)} characters)")
                except Exception as e:
                    return [types.TextContent(
                        type="text",
                        text=f"❌ XML generation failed: {str(e)}"
                    )]
                
                # Prepare response
                summary = {
                    "scene_entities": len(poses),
                    "objects": len(scene.objects),
                    "robots": len(scene.robots),
                    "solved_poses": {entity_id: {
                        "position": pose.position.tolist(),
                        "orientation": pose.orientation.tolist()
                    } for entity_id, pose in poses.items()},
                    "xml_length": len(scene_xml)
                }
                
                if dry_run:
                    # Return summary without loading viewer
                    return [types.TextContent(
                        type="text",
                        text=f"✅ Structured scene validation successful!\n\n{json.dumps(summary, indent=2)}\n\nXML Preview (first 500 chars):\n{scene_xml[:500]}{'...' if len(scene_xml) > 500 else ''}"
                    )]
                
                # Load scene in viewer
                if not viewer_client:
                    viewer_client = ViewerClient()
                
                if not viewer_client.connected:
                    success = viewer_client.connect()
                    if not success:
                        return [types.TextContent(
                            type="text",
                            text=f"❌ Failed to connect to MuJoCo viewer server. Scene generated successfully but cannot display.\n\n{json.dumps(summary, indent=2)}"
                        )]
                
                # Load the scene
                response = viewer_client.send_command({
                    "type": "load_model",
                    "model_id": "structured_scene",
                    "model_xml": scene_xml
                })
                
                if response.get("success"):
                    return [types.TextContent(
                        type="text",
                        text=f"✅ Structured scene created successfully!\n\n{json.dumps(summary, indent=2)}\n\nViewer window opened with generated scene."
                    )]
                else:
                    return [types.TextContent(
                        type="text",
                        text=f"❌ Failed to load scene in viewer: {response.get('error', 'Unknown error')}\n\n{json.dumps(summary, indent=2)}"
                    )]
                    
            except Exception as e:
                logger.exception(f"Error in create_structured_scene")
                return [types.TextContent(
                    type="text",
                    text=f"❌ Structured scene generation failed: {str(e)}"
                )]
            
        elif name == "list_menagerie_models":
            category_filter = arguments.get("category")
            available_models = menagerie_loader.get_available_models()
            
            if category_filter:
                if category_filter in available_models:
                    filtered_models = {category_filter: available_models[category_filter]}
                else:
                    return [types.TextContent(
                        type="text",
                        text=f"❌ Unknown category: {category_filter}. Available: {', '.join(available_models.keys())}"
                    )]
            else:
                filtered_models = available_models
            
            # Format response
            result = {"categories": len(filtered_models), "models": {}}
            total_models = 0
            
            for category, models in filtered_models.items():
                result["models"][category] = {
                    "count": len(models),
                    "models": models
                }
                total_models += len(models)
            
            result["total_models"] = total_models
            
            return [types.TextContent(
                type="text",
                text=json.dumps(result, indent=2)
            )]
            
        elif name == "validate_menagerie_model":
            model_name = arguments.get("model_name")
            if not model_name:
                return [types.TextContent(
                    type="text",
                    text="❌ model_name is required"
                )]
            
            # Validate the model
            validation_result = menagerie_loader.validate_model(model_name)
            
            if validation_result["valid"]:
                status = "✅ Valid"
                details = []
                if "n_bodies" in validation_result:
                    details.append(f"Bodies: {validation_result['n_bodies']}")
                if "n_joints" in validation_result:
                    details.append(f"Joints: {validation_result['n_joints']}")
                if "n_actuators" in validation_result:
                    details.append(f"Actuators: {validation_result['n_actuators']}")
                if "xml_size" in validation_result:
                    details.append(f"XML Size: {validation_result['xml_size']} chars")
                
                message = f"{status} - {model_name}"
                if details:
                    message += f" ({', '.join(details)})"
                    
                if "note" in validation_result:
                    message += f"\n⚠️ {validation_result['note']}"
                    
            else:
                message = f"❌ Invalid - {model_name}: {validation_result.get('error', 'Unknown error')}"
            
            return [types.TextContent(
                type="text",
                text=message
            )]
            
        elif name == "create_menagerie_scene":
            model_name = arguments.get("model_name")
            scene_name = arguments.get("scene_name", f"{model_name}_scene")
            
            if not model_name:
                return [types.TextContent(
                    type="text",
                    text="❌ model_name is required"
                )]
            
            try:
                # Get the complete scene XML
                scene_xml = menagerie_loader.create_scene_xml(model_name, scene_name)
                
                # Get session-specific viewer client
                viewer_client = session_manager.get_viewer_client()
                if not viewer_client:
                    return [types.TextContent(
                        type="text",
                        text=f"❌ Failed to connect to MuJoCo viewer server. Please start `mujoco-mcp-viewer` first.\n✅ XML generated successfully for {model_name} ({len(scene_xml)} chars)"
                    )]
                
                # Create session-specific model ID to avoid conflicts
                session = session_manager.get_or_create_session()
                session_model_id = f"{session.session_id}_{scene_name}"
                
                # Load the model
                response = viewer_client.send_command({
                    "type": "load_model",
                    "model_id": session_model_id,
                    "model_xml": scene_xml
                })
                
                # Track the model in session
                if response.get("success"):
                    session.active_models[scene_name] = model_name
                
                if response.get("success"):
                    return [types.TextContent(
                        type="text",
                        text=f"✅ Created Menagerie scene '{scene_name}' with model '{model_name}' successfully! Viewer window opened."
                    )]
                else:
                    return [types.TextContent(
                        type="text", 
                        text=f"❌ Failed to create scene: {response.get('error', 'Unknown error')}\n✅ XML generated successfully for {model_name}"
                    )]
                    
            except Exception as e:
                return [types.TextContent(
                    type="text",
                    text=f"❌ Failed to load Menagerie model '{model_name}': {str(e)}"
                )]
                
        elif name == "create_scene":
            menagerie_model = arguments.get("menagerie_model")
            
            # If Menagerie model specified, delegate to create_menagerie_scene
            if menagerie_model:
                return await handle_call_tool("create_menagerie_scene", {
                    "model_name": menagerie_model,
                    "scene_name": menagerie_model
                })
            
            # Otherwise use built-in scenes (original logic)
            scene_type = arguments.get("scene_type", "pendulum")
            
            # Get session-specific viewer client
            viewer_client = session_manager.get_viewer_client()
            if not viewer_client:
                return [types.TextContent(
                    type="text",
                    text="❌ Failed to connect to MuJoCo viewer server. Please start `mujoco-mcp-viewer` first."
                )]
            
            # Map scene types to model XML
            scene_models = {
                "pendulum": """
                <mujoco>
                    <worldbody>
                        <body name="pole" pos="0 0 1">
                            <joint name="hinge" type="hinge" axis="1 0 0"/>
                            <geom name="pole" type="capsule" size="0.02 0.6" rgba="0.8 0.2 0.2 1"/>
                            <body name="mass" pos="0 0 -0.6">
                                <geom name="mass" type="sphere" size="0.05" rgba="0.2 0.8 0.2 1"/>
                            </body>
                        </body>
                    </worldbody>
                </mujoco>
                """,
                "double_pendulum": """
                <mujoco>
                    <worldbody>
                        <body name="pole1" pos="0 0 1">
                            <joint name="hinge1" type="hinge" axis="1 0 0"/>
                            <geom name="pole1" type="capsule" size="0.02 0.4" rgba="0.8 0.2 0.2 1"/>
                            <body name="pole2" pos="0 0 -0.4">
                                <joint name="hinge2" type="hinge" axis="1 0 0"/>
                                <geom name="pole2" type="capsule" size="0.02 0.4" rgba="0.2 0.8 0.2 1"/>
                                <body name="mass" pos="0 0 -0.4">
                                    <geom name="mass" type="sphere" size="0.05" rgba="0.2 0.2 0.8 1"/>
                                </body>
                            </body>
                        </body>
                    </worldbody>
                </mujoco>
                """,
                "cart_pole": """
                <mujoco>
                    <worldbody>
                        <body name="cart" pos="0 0 0.1">
                            <joint name="slider" type="slide" axis="1 0 0"/>
                            <geom name="cart" type="box" size="0.1 0.1 0.1" rgba="0.8 0.2 0.2 1"/>
                            <body name="pole" pos="0 0 0.1">
                                <joint name="hinge" type="hinge" axis="0 1 0"/>
                                <geom name="pole" type="capsule" size="0.02 0.5" rgba="0.2 0.8 0.2 1"/>
                            </body>
                        </body>
                    </worldbody>
                </mujoco>
                """
            }
            
            if scene_type not in scene_models:
                return [types.TextContent(
                    type="text",
                    text=f"❌ Unknown scene type: {scene_type}. Available: {', '.join(scene_models.keys())}"
                )]
            
            # Create session-specific model ID to avoid conflicts
            session = session_manager.get_or_create_session()
            session_model_id = f"{session.session_id}_{scene_type}"
            
            # Load the model
            response = viewer_client.send_command({
                "type": "load_model",
                "model_id": session_model_id,
                "model_xml": scene_models[scene_type]
            })
            
            # Track the model in session
            if response.get("success"):
                session.active_models[scene_type] = scene_type
                return [types.TextContent(
                    type="text",
                    text=f"✅ Created {scene_type} scene successfully! Viewer window opened. Session: {session.client_id}"
                )]
            else:
                return [types.TextContent(
                    type="text",
                    text=f"❌ Failed to create scene: {response.get('error', 'Unknown error')}"
                )]
                
        elif name == "step_simulation":
            model_id = arguments.get("model_id")
            steps = arguments.get("steps", 1)
            
            # Get session-specific viewer client
            viewer_client = session_manager.get_viewer_client()
            if not viewer_client:
                return [types.TextContent(
                    type="text",
                    text="❌ No active viewer connection. Create a scene first."
                )]
            
            # Convert to session-specific model ID if needed
            session = session_manager.get_or_create_session()
            if model_id and not model_id.startswith(session.session_id):
                session_model_id = f"{session.session_id}_{model_id}"
            else:
                session_model_id = model_id
                
            # The viewer server doesn't have a direct step_simulation command
            # It automatically runs the simulation, so we just return success
            response = {"success": True, "message": f"Simulation running for model {session_model_id}"}
            
            return [types.TextContent(
                type="text",
                text=f"⏩ Stepped simulation {steps} steps for session {session.client_id}" if response.get("success") 
                     else f"❌ Step failed: {response.get('error')}"
            )]
            
        elif name == "get_state":
            model_id = arguments.get("model_id")
            
            # Get session-specific viewer client
            viewer_client = session_manager.get_viewer_client()
            if not viewer_client:
                return [types.TextContent(
                    type="text",
                    text="❌ No active viewer connection. Create a scene first."
                )]
            
            # Convert to session-specific model ID if needed
            session = session_manager.get_or_create_session()
            if model_id and not model_id.startswith(session.session_id):
                session_model_id = f"{session.session_id}_{model_id}"
            else:
                session_model_id = model_id
                
            response = viewer_client.send_command({
                "type": "get_state",
                "model_id": session_model_id
            })
            
            if response.get("success"):
                state = response.get("state", {})
                return [types.TextContent(
                    type="text",
                    text=json.dumps(state, indent=2)
                )]
            else:
                return [types.TextContent(
                    type="text",
                    text=f"❌ Failed to get state: {response.get('error')}"
                )]
                
        elif name == "reset_simulation":
            model_id = arguments.get("model_id")
            
            # Get session-specific viewer client
            viewer_client = session_manager.get_viewer_client()
            if not viewer_client:
                return [types.TextContent(
                    type="text",
                    text="❌ No active viewer connection. Create a scene first."
                )]
            
            # Convert to session-specific model ID if needed
            session = session_manager.get_or_create_session()
            if model_id and not model_id.startswith(session.session_id):
                session_model_id = f"{session.session_id}_{model_id}"
            else:
                session_model_id = model_id
                
            response = viewer_client.send_command({
                "type": "reset",
                "model_id": session_model_id
            })
            
            return [types.TextContent(
                type="text",
                text="🔄 Simulation reset to initial state" if response.get("success")
                     else f"❌ Reset failed: {response.get('error')}"
            )]
            
        elif name == "close_viewer":
            model_id = arguments.get("model_id")
            
            # Get session and clean up if model_id provided, otherwise clean up entire session
            session = session_manager.get_session()
            if not session:
                return [types.TextContent(
                    type="text",
                    text="❌ No active session found."
                )]
            
            viewer_client = session_manager.get_viewer_client()
            if not viewer_client:
                return [types.TextContent(
                    type="text",
                    text="❌ No active viewer connection."
                )]
            
            if model_id:
                # Close specific model
                session_model_id = f"{session.session_id}_{model_id}" if not model_id.startswith(session.session_id) else model_id
                response = viewer_client.send_command({
                    "type": "close_model",
                    "model_id": session_model_id
                })
                
                # Remove from session tracking
                if model_id in session.active_models:
                    del session.active_models[model_id]
                    
                return [types.TextContent(
                    type="text",
                    text=f"✅ Model {model_id} closed for session {session.client_id}" if response.get("success")
                         else f"❌ Failed to close model: {response.get('error')}"
                )]
            else:
                # Close entire session
                session_manager.cleanup_session()
                return [types.TextContent(
                    type="text",
                    text=f"✅ Session {session.client_id} closed and cleaned up"
                )]
        
        elif name == "get_session_info":
            session = session_manager.get_or_create_session()
            session_stats = session_manager.get_session_stats()
            
            return [types.TextContent(
                type="text",
                text=json.dumps({
                    "current_session": {
                        "session_id": session.session_id,
                        "client_id": session.client_id,
                        "viewer_port": session.viewer_port,
                        "active_models": session.active_models,
                        "created_at": session.created_at,
                        "last_activity": session.last_activity
                    },
                    "all_sessions": session_stats
                }, indent=2)
            )]
        
        elif name == "get_process_pool_stats":
            # Get process pool statistics
            session_stats = session_manager.get_session_stats()
            process_stats = process_manager.get_stats()
            
            stats_info = {
                "process_pool": process_stats,
                "session_summary": {
                    "active_sessions": session_stats.get("active_sessions", 0),
                    "isolated_process_mode": session_stats.get("isolated_process_mode", False)
                },
                "resource_usage": {
                    "total_processes": process_stats.get("total_processes", 0),
                    "running_processes": process_stats.get("running_processes", 0),
                    "used_ports": process_stats.get("used_ports", 0),
                    "available_ports": process_stats.get("available_ports", 0)
                }
            }
            
            return [types.TextContent(
                type="text",
                text=json.dumps(stats_info, indent=2)
            )]
        
        elif name == "list_active_processes":
            # List all active processes
            processes = process_manager.list_processes()
            
            if not processes:
                return [types.TextContent(
                    type="text",
                    text="📊 No active processes found"
                )]
            
            process_list = {
                "active_processes": len(processes),
                "processes": processes
            }
            
            return [types.TextContent(
                type="text",
                text=json.dumps(process_list, indent=2)
            )]
        
        elif name == "terminate_process":
            session_id = arguments.get("session_id")
            
            if not session_id:
                return [types.TextContent(
                    type="text",
                    text="❌ Session ID is required"
                )]
            
            # Check if process exists
            process_info = process_manager.get_process_info(session_id)
            if not process_info:
                return [types.TextContent(
                    type="text",
                    text=f"❌ No process found for session {session_id}"
                )]
            
            # Terminate the process
            success = process_manager.terminate_process(session_id)
            
            if success:
                return [types.TextContent(
                    type="text",
                    text=f"✅ Process for session {session_id} terminated successfully"
                )]
            else:
                return [types.TextContent(
                    type="text",
                    text=f"❌ Failed to terminate process for session {session_id}"
                )]
        
        elif name == "download_xml":
            model_id = arguments.get("model_id")
            include_resolved = arguments.get("include_resolved", True)
            
            if not model_id:
                return [types.TextContent(
                    type="text",
                    text="❌ model_id is required"
                )]
            
            try:
                xml_content = None
                model_type = "unknown"
                
                # Try built-in scenes first (they don't require sessions)
                scene_models = {
                    "pendulum": """<mujoco>
                        <worldbody>
                            <body name="pole" pos="0 0 1">
                                <joint name="hinge" type="hinge" axis="1 0 0"/>
                                <geom name="pole" type="capsule" size="0.02 0.6" rgba="0.8 0.2 0.2 1"/>
                                <body name="mass" pos="0 0 -0.6">
                                    <geom name="mass" type="sphere" size="0.05" rgba="0.2 0.8 0.2 1"/>
                                </body>
                            </body>
                        </worldbody>
                    </mujoco>""",
                    "double_pendulum": """<mujoco>
                        <worldbody>
                            <body name="pole1" pos="0 0 1">
                                <joint name="hinge1" type="hinge" axis="1 0 0"/>
                                <geom name="pole1" type="capsule" size="0.02 0.4" rgba="0.8 0.2 0.2 1"/>
                                <body name="pole2" pos="0 0 -0.4">
                                    <joint name="hinge2" type="hinge" axis="1 0 0"/>
                                    <geom name="pole2" type="capsule" size="0.02 0.4" rgba="0.2 0.8 0.2 1"/>
                                    <body name="mass" pos="0 0 -0.4">
                                        <geom name="mass" type="sphere" size="0.05" rgba="0.2 0.2 0.8 1"/>
                                    </body>
                                </body>
                            </body>
                        </worldbody>
                    </mujoco>""",
                    "cart_pole": """<mujoco>
                        <worldbody>
                            <body name="cart" pos="0 0 0.1">
                                <joint name="slider" type="slide" axis="1 0 0"/>
                                <geom name="cart" type="box" size="0.1 0.1 0.1" rgba="0.8 0.2 0.2 1"/>
                                <body name="pole" pos="0 0 0.1">
                                    <joint name="hinge" type="hinge" axis="0 1 0"/>
                                    <geom name="pole" type="capsule" size="0.02 0.5" rgba="0.2 0.8 0.2 1"/>
                                    <body name="mass" pos="0 0 0.5">
                                        <geom name="mass" type="sphere" size="0.05" rgba="0.2 0.2 0.8 1"/>
                                    </body>
                                </body>
                            </body>
                        </worldbody>
                    </mujoco>""",
                    "arm": """<mujoco>
                        <worldbody>
                            <body name="base" pos="0 0 0.5">
                                <geom name="base" type="cylinder" size="0.1 0.05" rgba="0.8 0.2 0.2 1"/>
                                <body name="link1" pos="0 0 0.05">
                                    <joint name="joint1" type="hinge" axis="0 0 1"/>
                                    <geom name="link1" type="capsule" size="0.03 0.2" rgba="0.2 0.8 0.2 1"/>
                                    <body name="link2" pos="0 0 0.2">
                                        <joint name="joint2" type="hinge" axis="0 1 0"/>
                                        <geom name="link2" type="capsule" size="0.03 0.15" rgba="0.2 0.2 0.8 1"/>
                                        <body name="end_effector" pos="0 0 0.15">
                                            <geom name="ee" type="sphere" size="0.03" rgba="0.8 0.8 0.2 1"/>
                                        </body>
                                    </body>
                                </body>
                            </body>
                        </worldbody>
                    </mujoco>"""
                }
                
                if model_id in scene_models:
                    xml_content = scene_models[model_id].strip()
                    model_type = "built-in"
                else:
                    # Try menagerie models
                    try:
                        if include_resolved:
                            xml_content = menagerie_loader.get_model_xml(model_id)
                        else:
                            # Get raw XML without resolution
                            xml_content = menagerie_loader.download_file(model_id, f"{model_id}.xml")
                        model_type = "menagerie"
                    except Exception as e:
                        return [types.TextContent(
                            type="text",
                            text=f"❌ Could not find model '{model_id}' in built-in scenes or menagerie: {str(e)}"
                        )]
                
                if not xml_content:
                    return [types.TextContent(
                        type="text",
                        text=f"❌ Could not find XML content for model: {model_id}"
                    )]
                
                # Encode as base64 for safe transport
                xml_b64 = base64.b64encode(xml_content.encode('utf-8')).decode('ascii')
                
                result = {
                    "model_id": model_id,
                    "model_type": model_type,
                    "include_resolved": include_resolved,
                    "xml_size": len(xml_content),
                    "download_info": {
                        "filename": f"{model_id}.xml",
                        "content_type": "application/xml",
                        "encoding": "base64"
                    },
                    "xml_content_base64": xml_b64
                }
                
                return [types.TextContent(
                    type="text",
                    text=f"✅ XML downloaded for {model_id}\n📄 {json.dumps(result, indent=2)}"
                )]
                
            except Exception as e:
                return [types.TextContent(
                    type="text",
                    text=f"❌ Failed to download XML: {str(e)}"
                )]
        
        elif name == "download_python_script":
            model_id = arguments.get("model_id")
            include_viewer_setup = arguments.get("include_viewer_setup", True)
            
            if not model_id:
                return [types.TextContent(
                    type="text",
                    text="❌ model_id is required"
                )]
            
            try:
                # Get XML content directly (reuse logic from download_xml)
                xml_content = None
                model_type = "unknown"
                
                # Try built-in scenes first
                scene_models = {
                    "pendulum": """<mujoco>
                        <worldbody>
                            <body name="pole" pos="0 0 1">
                                <joint name="hinge" type="hinge" axis="1 0 0"/>
                                <geom name="pole" type="capsule" size="0.02 0.6" rgba="0.8 0.2 0.2 1"/>
                                <body name="mass" pos="0 0 -0.6">
                                    <geom name="mass" type="sphere" size="0.05" rgba="0.2 0.8 0.2 1"/>
                                </body>
                            </body>
                        </worldbody>
                    </mujoco>""",
                    "double_pendulum": """<mujoco>
                        <worldbody>
                            <body name="pole1" pos="0 0 1">
                                <joint name="hinge1" type="hinge" axis="1 0 0"/>
                                <geom name="pole1" type="capsule" size="0.02 0.4" rgba="0.8 0.2 0.2 1"/>
                                <body name="pole2" pos="0 0 -0.4">
                                    <joint name="hinge2" type="hinge" axis="1 0 0"/>
                                    <geom name="pole2" type="capsule" size="0.02 0.4" rgba="0.2 0.8 0.2 1"/>
                                    <body name="mass" pos="0 0 -0.4">
                                        <geom name="mass" type="sphere" size="0.05" rgba="0.2 0.2 0.8 1"/>
                                    </body>
                                </body>
                            </body>
                        </worldbody>
                    </mujoco>""",
                    "cart_pole": """<mujoco>
                        <worldbody>
                            <body name="cart" pos="0 0 0.1">
                                <joint name="slider" type="slide" axis="1 0 0"/>
                                <geom name="cart" type="box" size="0.1 0.1 0.1" rgba="0.8 0.2 0.2 1"/>
                                <body name="pole" pos="0 0 0.1">
                                    <joint name="hinge" type="hinge" axis="0 1 0"/>
                                    <geom name="pole" type="capsule" size="0.02 0.5" rgba="0.2 0.8 0.2 1"/>
                                    <body name="mass" pos="0 0 0.5">
                                        <geom name="mass" type="sphere" size="0.05" rgba="0.2 0.2 0.8 1"/>
                                    </body>
                                </body>
                            </body>
                        </worldbody>
                    </mujoco>""",
                    "arm": """<mujoco>
                        <worldbody>
                            <body name="base" pos="0 0 0.5">
                                <geom name="base" type="cylinder" size="0.1 0.05" rgba="0.8 0.2 0.2 1"/>
                                <body name="link1" pos="0 0 0.05">
                                    <joint name="joint1" type="hinge" axis="0 0 1"/>
                                    <geom name="link1" type="capsule" size="0.03 0.2" rgba="0.2 0.8 0.2 1"/>
                                    <body name="link2" pos="0 0 0.2">
                                        <joint name="joint2" type="hinge" axis="0 1 0"/>
                                        <geom name="link2" type="capsule" size="0.03 0.15" rgba="0.2 0.2 0.8 1"/>
                                        <body name="end_effector" pos="0 0 0.15">
                                            <geom name="ee" type="sphere" size="0.03" rgba="0.8 0.8 0.2 1"/>
                                        </body>
                                    </body>
                                </body>
                            </body>
                        </worldbody>
                    </mujoco>"""
                }
                
                if model_id in scene_models:
                    xml_content = scene_models[model_id].strip()
                    model_type = "built-in"
                else:
                    # Try menagerie models
                    try:
                        xml_content = menagerie_loader.get_model_xml(model_id)
                        model_type = "menagerie"
                    except Exception as e:
                        return [types.TextContent(
                            type="text",
                            text=f"❌ Could not find model '{model_id}' in built-in scenes or menagerie: {str(e)}"
                        )]
                
                if not xml_content:
                    return [types.TextContent(
                        type="text",
                        text=f"❌ Could not find XML content for model: {model_id}"
                    )]
                
                # Generate Python script
                script_content = file_handler.generate_python_script(
                    xml_content, model_id, include_viewer_setup
                )
                
                # Encode script as base64
                script_b64 = base64.b64encode(script_content.encode('utf-8')).decode('ascii')
                
                result = {
                    "model_id": model_id,
                    "model_type": model_type,
                    "include_viewer": include_viewer_setup,
                    "script_size": len(script_content),
                    "download_info": {
                        "filename": f"{model_id}_simulation.py",
                        "content_type": "text/x-python",
                        "encoding": "base64"
                    },
                    "script_content_base64": script_b64
                }
                
                return [types.TextContent(
                    type="text",
                    text=f"✅ Python script generated for {model_id}\n🐍 {json.dumps(result, indent=2)}"
                )]
                
            except Exception as e:
                return [types.TextContent(
                    type="text",
                    text=f"❌ Failed to generate Python script: {str(e)}"
                )]
        
        elif name == "upload_xml":
            xml_content = arguments.get("xml_content", "").strip()
            scene_name = arguments.get("scene_name")
            auto_render = arguments.get("auto_render", True)
            
            if not xml_content:
                return [types.TextContent(
                    type="text",
                    text="❌ xml_content is required"
                )]
            
            try:
                # Validate the XML
                validation_result = file_handler.validate_xml(xml_content)
                
                if not validation_result["valid"]:
                    return [types.TextContent(
                        type="text",
                        text=f"❌ XML validation failed: {validation_result['error']}"
                    )]
                
                # Generate scene name if not provided
                if not scene_name:
                    scene_name = f"uploaded_scene_{uuid.uuid4().hex[:8]}"
                
                # Save the uploaded file
                file_id = file_handler.save_upload_file(xml_content, "xml", f"{scene_name}.xml")
                
                if auto_render:
                    # Create the scene in the viewer
                    session = session_manager.get_or_create_session()
                    viewer_client = session_manager.get_viewer_client()
                    
                    if not viewer_client:
                        return [types.TextContent(
                            type="text",
                            text=f"✅ XML validated and uploaded (File ID: {file_id})\n❌ Auto-render failed: No viewer connection"
                        )]
                    
                    # Load the model in viewer
                    session_model_id = f"{session.session_id}_{scene_name}"
                    response = viewer_client.send_command({
                        "type": "load_model",
                        "model_id": session_model_id,
                        "model_xml": xml_content
                    })
                    
                    if response.get("success"):
                        # Track the model in session
                        session.active_models[scene_name] = scene_name
                        
                        result = {
                            "file_id": file_id,
                            "scene_name": scene_name,
                            "validation": validation_result,
                            "rendering": {
                                "success": True,
                                "session_id": session.session_id,
                                "model_id": session_model_id
                            }
                        }
                        
                        return [types.TextContent(
                            type="text",
                            text=f"✅ XML uploaded, validated, and rendered successfully!\n📄 {json.dumps(result, indent=2)}"
                        )]
                    else:
                        result = {
                            "file_id": file_id,
                            "scene_name": scene_name,
                            "validation": validation_result,
                            "rendering": {
                                "success": False,
                                "error": response.get("error", "Unknown error")
                            }
                        }
                        
                        return [types.TextContent(
                            type="text",
                            text=f"✅ XML uploaded and validated, but rendering failed\n📄 {json.dumps(result, indent=2)}"
                        )]
                else:
                    result = {
                        "file_id": file_id,
                        "scene_name": scene_name,
                        "validation": validation_result,
                        "rendering": {"skipped": True}
                    }
                    
                    return [types.TextContent(
                        type="text",
                        text=f"✅ XML uploaded and validated (auto-render disabled)\n📄 {json.dumps(result, indent=2)}"
                    )]
                
            except Exception as e:
                return [types.TextContent(
                    type="text",
                    text=f"❌ Failed to upload XML: {str(e)}"
                )]
        
        elif name == "upload_python_script":
            script_content = arguments.get("script_content", "").strip()
            script_name = arguments.get("script_name")
            safe_mode = arguments.get("safe_mode", True)
            
            if not script_content:
                return [types.TextContent(
                    type="text",
                    text="❌ script_content is required"
                )]
            
            try:
                # Validate the Python script
                validation_result = file_handler.validate_python_script(script_content, safe_mode)
                
                if not validation_result["valid"]:
                    return [types.TextContent(
                        type="text",
                        text=f"❌ Python script validation failed: {validation_result['error']}\n💡 {validation_result.get('suggestion', '')}"
                    )]
                
                # Generate script name if not provided
                if not script_name:
                    script_name = f"uploaded_script_{uuid.uuid4().hex[:8]}.py"
                
                # Save the uploaded file
                file_id = file_handler.save_upload_file(script_content, "python", script_name)
                
                result = {
                    "file_id": file_id,
                    "script_name": script_name,
                    "validation": validation_result,
                    "execution": {
                        "note": "Script uploaded but not executed. Manual execution required for safety."
                    }
                }
                
                return [types.TextContent(
                    type="text",
                    text=f"✅ Python script uploaded and validated!\n🐍 {json.dumps(result, indent=2)}\n\n⚠️ Note: For safety reasons, uploaded scripts are not automatically executed. You can download and run them manually."
                )]
                
            except Exception as e:
                return [types.TextContent(
                    type="text",
                    text=f"❌ Failed to upload Python script: {str(e)}"
                )]
        
        elif name == "list_uploaded_files":
            file_type = arguments.get("file_type")
            
            try:
                files_info = file_handler.list_uploaded_files()
                
                # Filter by file type if specified
                if file_type:
                    filtered_files = [
                        f for f in files_info["files"] 
                        if f["type"] == file_type
                    ]
                    files_info = {
                        "total_files": len(filtered_files),
                        "files": filtered_files,
                        "filter": f"type={file_type}"
                    }
                
                return [types.TextContent(
                    type="text",
                    text=f"📁 Uploaded Files\n{json.dumps(files_info, indent=2)}"
                )]
                
            except Exception as e:
                return [types.TextContent(
                    type="text",
                    text=f"❌ Failed to list uploaded files: {str(e)}"
                )]
        
        elif name == "execute_command":
            command = arguments.get("command", "").strip()
            model_id = arguments.get("model_id")
            
            if not command:
                return [types.TextContent(
                    type="text",
                    text="❌ Command is required"
                )]
            
            # Parse natural language command and execute directly
            command_lower = command.lower().strip()
            actions_taken = []
            
            try:
                # RL (Reinforcement Learning) commands - check first to avoid conflicts
                if any(phrase in command_lower for phrase in ["rl", "reinforcement learning", "train", "training"]):
                    if any(phrase in command_lower for phrase in ["create", "start", "setup", "initialize"]):
                        # Create RL environment
                        actions_taken.append("created_rl_environment")
                        
                        # Determine robot type and task from command
                        robot_type = "franka_panda"  # default
                        task_type = "reaching"  # default
                        
                        if any(phrase in command_lower for phrase in ["franka", "panda"]):
                            robot_type = "franka_panda"
                        elif any(phrase in command_lower for phrase in ["ur5", "universal"]):
                            robot_type = "ur5e"
                        elif any(phrase in command_lower for phrase in ["cart", "pole", "cartpole"]):
                            robot_type = "cart_pole"
                        elif any(phrase in command_lower for phrase in ["quadruped", "dog", "walk"]):
                            robot_type = "quadruped"
                            
                        if any(phrase in command_lower for phrase in ["reach", "reaching"]):
                            task_type = "reaching"
                        elif any(phrase in command_lower for phrase in ["balance", "balancing"]):
                            task_type = "balancing"
                        elif any(phrase in command_lower for phrase in ["walk", "walking", "locomotion"]):
                            task_type = "walking"
                        
                        try:
                            # Try to import RL integration
                            from .rl_integration import RLConfig, MuJoCoRLEnvironment
                            
                            # Create RL configuration
                            rl_config = RLConfig(
                                robot_type=robot_type,
                                task_type=task_type,
                                max_episode_steps=1000,
                                action_space_type="continuous"
                            )
                            
                            # Create RL environment
                            env = MuJoCoRLEnvironment(rl_config)
                            
                            result_message = f"✅ Created RL environment successfully!\n" \
                                           f"Robot: {robot_type}\n" \
                                           f"Task: {task_type}\n" \
                                           f"Action space: {env.action_space}\n" \
                                           f"Observation space: {env.observation_space}\n" \
                                           f"Ready for training!"
                                           
                        except ImportError as e:
                            result_message = f"✅ RL environment setup command processed!\n" \
                                           f"Robot: {robot_type}\n" \
                                           f"Task: {task_type}\n" \
                                           f"Configuration ready for RL training.\n\n" \
                                           f"Note: Full RL functionality requires gymnasium.\n" \
                                           f"Install with: pip install gymnasium"
                        except Exception as e:
                            result_message = f"✅ RL environment command processed (note: {str(e)})"
                            
                        return [types.TextContent(
                            type="text",
                            text=f"{result_message}\n📋 Actions taken: {actions_taken}"
                        )]
                        
                    elif any(phrase in command_lower for phrase in ["info", "status", "environment"]):
                        # Get RL environment info
                        actions_taken.append("get_rl_info")
                        
                        result_message = "✅ RL Integration Information\n\n" \
                                       "🤖 MuJoCo MCP supports Reinforcement Learning integration!\n\n" \
                                       "Supported robot types:\n" \
                                       "• franka_panda - Franka Emika Panda arm\n" \
                                       "• ur5e - Universal Robots UR5e\n" \
                                       "• cart_pole - Cart-pole balancing\n" \
                                       "• quadruped - Quadruped locomotion\n\n" \
                                       "Supported tasks:\n" \
                                       "• reaching - End-effector reaching tasks\n" \
                                       "• balancing - Balance and stability tasks\n" \
                                       "• walking - Locomotion and gait tasks\n\n" \
                                       "Try commands like:\n" \
                                       "• 'Create RL training for Franka reaching task'\n" \
                                       "• 'Setup RL environment for cart pole balancing'\n" \
                                       "• 'Initialize RL training with quadruped walking'\n\n" \
                                       "Note: Full RL functionality requires gymnasium and additional dependencies."
                                       
                        return [types.TextContent(
                            type="text",
                            text=f"{result_message}\n📋 Actions taken: {actions_taken}"
                        )]
                
                # Scene creation commands
                elif any(phrase in command_lower for phrase in ["create", "make", "build", "load"]):
                    if any(phrase in command_lower for phrase in ["pendulum", "simple pendulum"]):
                        # Create pendulum scene directly
                        scene_type = "pendulum"
                        actions_taken.append("created_scene")
                        result_message = f"Command executed: Created {scene_type} scene"
                        
                        # Try to actually create the scene if viewer is available
                        try:
                            viewer_client = session_manager.get_viewer_client()
                            if viewer_client:
                                session = session_manager.get_or_create_session()
                                session_model_id = f"{session.session_id}_{scene_type}"
                                
                                scene_xml = """
                                <mujoco>
                                    <worldbody>
                                        <body name="pole" pos="0 0 1">
                                            <joint name="hinge" type="hinge" axis="1 0 0"/>
                                            <geom name="pole" type="capsule" size="0.02 0.6" rgba="0.8 0.2 0.2 1"/>
                                            <body name="mass" pos="0 0 -0.6">
                                                <geom name="mass" type="sphere" size="0.05" rgba="0.2 0.8 0.2 1"/>
                                            </body>
                                        </body>
                                    </worldbody>
                                </mujoco>
                                """
                                
                                response = viewer_client.send_command({
                                    "type": "load_model",
                                    "model_id": session_model_id,
                                    "model_xml": scene_xml
                                })
                                
                                if response.get("success"):
                                    session.active_models[scene_type] = session_model_id
                                    result_message = f"✅ Created {scene_type} scene successfully! Viewer window opened."
                                else:
                                    result_message = f"❌ Failed to create scene: {response.get('error', 'Unknown error')}"
                                    
                            else:
                                result_message = "✅ Pendulum scene command processed (viewer not connected)"
                                
                        except Exception as e:
                            result_message = f"✅ Pendulum scene command processed (viewer error: {str(e)})"
                            
                        return [types.TextContent(
                            type="text",
                            text=f"{result_message}\n📋 Actions taken: {actions_taken}"
                        )]
                        
                    elif any(phrase in command_lower for phrase in ["franka", "panda", "franka panda"]):
                        # Create Franka Panda scene
                        model_name = "franka_emika_panda"
                        actions_taken.append("created_menagerie_scene")
                        
                        try:
                            # Check if Menagerie model is available
                            validation_result = menagerie_loader.validate_model(model_name)
                            if not validation_result["valid"]:
                                return [types.TextContent(
                                    type="text",
                                    text=f"❌ Menagerie model '{model_name}' not found or invalid\n📋 Actions taken: {actions_taken}"
                                )]
                            
                            viewer_client = session_manager.get_viewer_client()
                            if viewer_client:
                                session = session_manager.get_or_create_session()
                                scene_name = f"franka_scene_{session.session_id}"
                                
                                # Load Menagerie model XML
                                model_xml = menagerie_loader.load_model(model_name)
                                
                                response = viewer_client.send_command({
                                    "type": "load_model",
                                    "model_id": scene_name,
                                    "model_xml": model_xml
                                })
                                
                                if response.get("success"):
                                    session.active_models[model_name] = scene_name
                                    result_message = f"✅ Created Franka Panda scene successfully! Loaded {model_name}."
                                else:
                                    result_message = f"❌ Failed to create Franka scene: {response.get('error', 'Unknown error')}"
                                    
                            else:
                                result_message = "✅ Franka Panda scene command processed (viewer not connected)"
                                
                        except Exception as e:
                            result_message = f"✅ Franka Panda scene command processed (error: {str(e)})"
                            
                        return [types.TextContent(
                            type="text",
                            text=f"{result_message}\n📋 Actions taken: {actions_taken}"
                        )]
                
                # Information commands
                elif any(phrase in command_lower for phrase in ["list", "show", "available", "models"]):
                    if any(phrase in command_lower for phrase in ["menagerie", "robot", "models"]):
                        actions_taken.append("list_menagerie_models")
                        available_models = menagerie_loader.get_available_models()
                        
                        result = {"categories": len(available_models), "models": {}}
                        total_models = 0
                        
                        for category, models in available_models.items():
                            result["models"][category] = {
                                "count": len(models),
                                "models": models
                            }
                            total_models += len(models)
                        
                        result["total_models"] = total_models
                        
                        return [types.TextContent(
                            type="text",
                            text=f"✅ Available Menagerie models:\n📋 Actions taken: {actions_taken}\n\n{json.dumps(result, indent=2)}"
                        )]
                    else:
                        actions_taken.append("get_session_info")
                        session = session_manager.get_or_create_session()
                        session_stats = session_manager.get_session_stats()
                        
                        result = {
                            "current_session": {
                                "session_id": session.session_id,
                                "client_id": session.client_id,
                                "viewer_port": session.viewer_port,
                                "active_models": session.active_models,
                                "created_at": session.created_at,
                                "last_activity": session.last_activity
                            },
                            "all_sessions": session_stats
                        }
                        
                        return [types.TextContent(
                            type="text",
                            text=f"✅ Session information:\n📋 Actions taken: {actions_taken}\n\n{json.dumps(result, indent=2)}"
                        )]
                        
                else:
                    return [types.TextContent(
                        type="text",
                        text=f"❌ Command not recognized: '{command}'\n\n🤖 Try commands like:\n" \
                             f"• 'Create a pendulum simulation'\n" \
                             f"• 'Load Franka Panda robot'\n" \
                             f"• 'List available models'\n" \
                             f"• 'Show session information'"
                    )]
                    
            except Exception as e:
                logger.exception(f"Error executing command: {command}")
                return [types.TextContent(
                    type="text",
                    text=f"❌ Error executing command '{command}': {str(e)}"
                )]
        
        else:
            return [types.TextContent(
                type="text",
                text=f"❌ Unknown tool: {name}"
            )]
            
    except Exception as e:
        logger.exception(f"Error in tool {name}")
        return [types.TextContent(
            type="text", 
            text=f"❌ Error: {str(e)}"
        )]

async def main():
    """Main entry point for enhanced MCP server"""
    logger.info(f"Starting MuJoCo MCP Server with Menagerie Support v{__version__}")
    
    # Initialize server capabilities
    server_options = InitializationOptions(
        server_name="mujoco-mcp-menagerie",
        server_version=__version__,
        capabilities=server.get_capabilities(
            notification_options=NotificationOptions(),
            experimental_capabilities={}
        )
    )
    
    # Run server with stdio transport
    async with mcp.server.stdio.stdio_server() as (read_stream, write_stream):
        await server.run(
            read_stream,
            write_stream,
            server_options
        )

if __name__ == "__main__":
    asyncio.run(main())<|MERGE_RESOLUTION|>--- conflicted
+++ resolved
@@ -24,7 +24,6 @@
 from .version import __version__
 from .viewer_client import MuJoCoViewerClient as ViewerClient
 from .menagerie_loader import MenagerieLoader
-<<<<<<< HEAD
 from .scene_gen import (
     SceneDescription,
     MetadataExtractor,
@@ -32,11 +31,9 @@
     SceneXMLBuilder,
     LLMSceneGenerator
 )
-=======
 from .session_manager import session_manager
 from .process_manager import process_manager
 from .file_handler import FileHandler
->>>>>>> de885328
 
 # Set up logging
 logging.basicConfig(level=logging.INFO)
@@ -578,16 +575,13 @@
                     "description": "Control MuJoCo physics simulations with Menagerie model support",
                     "status": "ready",
                     "capabilities": [
-<<<<<<< HEAD
                         "create_structured_scene", "create_scene", "create_menagerie_scene", 
                         "list_menagerie_models", "validate_menagerie_model", "step_simulation", 
                         "get_state", "reset", "close_viewer"
-=======
                         "create_scene", "create_menagerie_scene", "list_menagerie_models",
                         "validate_menagerie_model", "step_simulation", "get_state", 
                         "reset", "close_viewer", "download_xml", "download_python_script",
                         "upload_xml", "upload_python_script", "list_uploaded_files"
->>>>>>> de885328
                     ],
                     "menagerie_support": True
                 }, indent=2)
